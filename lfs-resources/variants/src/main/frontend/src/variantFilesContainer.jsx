//
//  Licensed to the Apache Software Foundation (ASF) under one
//  or more contributor license agreements.  See the NOTICE file
//  distributed with this work for additional information
//  regarding copyright ownership.  The ASF licenses this file
//  to you under the Apache License, Version 2.0 (the
//  "License"); you may not use this file except in compliance
//  with the License.  You may obtain a copy of the License at
//
//   http://www.apache.org/licenses/LICENSE-2.0
//
//  Unless required by applicable law or agreed to in writing,
//  software distributed under the License is distributed on an
//  "AS IS" BASIS, WITHOUT WARRANTIES OR CONDITIONS OF ANY
//  KIND, either express or implied.  See the License for the
//  specific language governing permissions and limitations
//  under the License.
//

import React, { useContext, useState } from "react";

import {
  Box,
  Button,
  Card,
  CardContent,
  Dialog,
  DialogContent,
  DialogTitle,
  IconButton,
  Grid,
  LinearProgress,
  Link,
  TextField,
  Tooltip,
  Typography,
} from "@mui/material";
import makeStyles from '@mui/styles/makeStyles';
import Alert from '@mui/material/Alert';
import AlertTitle from '@mui/material/AlertTitle';
import BackupIcon from '@mui/icons-material/Backup';
import CloseIcon from '@mui/icons-material/Close';
import GetApp from '@mui/icons-material/GetApp';
import MaterialTable from "material-table";
import { v4 as uuidv4 } from 'uuid';
import { DateTime } from "luxon";
import DragAndDrop from "./components/dragAndDrop.jsx";
import { escapeJQL } from "./escape.jsx";
import { fetchWithReLogin, GlobalLoginContext } from "./login/loginDialogue.js";

const useStyles = makeStyles(theme => ({
  root: {
    flexGrow: 1,
  },
  fileinput: {
    display: 'none',
  },
  buttonIcon: {
    verticalAlign: 'middle',
    paddingRight: theme.spacing(1)
  },
  fileList: {
    "& .MuiGrid-item" : {
      paddingLeft: theme.spacing(4),
    }
  },
  fileFormSection : {
    display: "flex",
    alignItems: "center",
    flexWrap: "wrap",
  },
  fileDetail: {
    marginRight: theme.spacing(1),
    marginTop: theme.spacing(1)
  },
  fileProgress: {
    maxWidth: "750px",
  },
  dragAndDropContainer: {
    margin: theme.spacing(3, 0),
    "& .MuiAlert-root": {
      boxSizing: "border-box",
      height: "100%",
    },
  },
  dragAndDrop: {
    "& > div" : {
      width: "100%",
    },
  },
  dialogTitle: {
    marginRight: theme.spacing(5)
  },
  dialogContent: {
    minWidth: "500px"
  },
  closeButton: {
      position: 'absolute',
      right: theme.spacing(1),
      top: theme.spacing(1),
      color: theme.palette.grey[500]
  },
  variantFileCard: {
    "& .MuiCardHeader-root" : {
      padding: theme.spacing(1, 3, 0, 3),
    },
    "& .MuiCardContent-root" : {
      paddingLeft: theme.spacing(3),
      paddingRight: theme.spacing(3),
    },
    "& .MuiList-root": {
      marginLeft: theme.spacing(-2),
    },
  }
}));

export default function VariantFilesContainer() {
  const classes = useStyles();

  const globalLoginDisplay = useContext(GlobalLoginContext);

  // Error message set when file upload to the server fails
  let [ error, setError ] = useState();

  // uuids of the Subjects and the SomaticVariants questionnaire
  // To be fetch on page load
  let [ somaticVariantsUUID, setSomaticVariantsUUID ] = useState();
  let [ somaticVariantsTitle, setSomaticVariantsTitle ] = useState("");
  let [ patientSubjectUUID, setPatientSubjectUUID ] = useState();
  let [ patientSubjectLabel, setPatientSubjectLabel ] = useState();
  let [ tumorSubjectUUID, setTumorSubjectUUID ] = useState();
  let [ tumorSubjectLabel, setTumorSubjectLabel ] = useState();
  let [ regionSubjectUUID, setRegionSubjectUUID ] = useState();
  let [ regionSubjectLabel, setRegionSubjectLabel ] = useState();

  let [ showVersionsDialog, setShowVersionsDialog ] = useState(false);
  let [ fileSelected, setFileSelected ] = useState(null);

  // Numerical upload progress object measured in %, for all files
  let [ uploadProgress, setUploadProgress ] = useState({});
  // Marks that a upload operation is in progress
  let [ uploadInProgress, setUploadInProgress ] = useState();

  // Main container to store info about files selected for upload
  // All corresponding subjects info derived from file and fetched will be stored here
  let [selectedFiles, setSelectedFiles] = useState([]);

  let constructQuery = (nodeType, query) => {
    let url = new URL("/query", window.location.origin);
    let sqlquery = "SELECT s.* FROM [" + nodeType + "] as s" + query;
    url.searchParams.set("query", sqlquery);
    return url;
  };

  /* FETCHING SUBJECTS INFO SECTION */

  // Fetch the SomaticVariants questionnaire and Subjects uuids
  let fetchBasicData = () => {
    fetchWithReLogin(globalLoginDisplay, "/Questionnaires/SomaticVariants.json")
      .then((response) => response.ok ? response.json() : Promise.reject(response))
      .then((json) => {
        setSomaticVariantsUUID(json["jcr:uuid"]);
        setSomaticVariantsTitle(json["title"]);
      })
      .catch(handleError);

    fetchWithReLogin(globalLoginDisplay, "/SubjectTypes/Patient.json")
      .then((response) => response.ok ? response.json() : Promise.reject(response))
      .then((json) => {
        setPatientSubjectUUID(json["jcr:uuid"]);
        setPatientSubjectLabel(json["label"]);
      })
      .catch(handleError);

    fetchWithReLogin(globalLoginDisplay, "/SubjectTypes/Patient/Tumor.json")
      .then((response) => response.ok ? response.json() : Promise.reject(response))
      .then((json) => {
        setTumorSubjectUUID(json["jcr:uuid"]);
        setTumorSubjectLabel(json["label"]);
      })
      .catch(handleError);

    fetchWithReLogin(globalLoginDisplay, "/SubjectTypes/Patient/Tumor/TumorRegion.json")
      .then((response) => response.ok ? response.json() : Promise.reject(response))
      .then((json) => {
        setRegionSubjectUUID(json["jcr:uuid"]);
        setRegionSubjectLabel(json["label"]);
      })
      .catch(handleError);
  };

  // Callback method for the `fetchData` method, invoked when the request failed.
  let handleError = (response) => {
    setError(response.status + " " + response.statusText);
  };

  let updateFileExistsStatus = (processedFile, fileName) => {
    if (processedFile.tumor.existed && processedFile.tumor.id) {
      // query data about all of the already uploaded files
      let url = new URL("/query", window.location.origin);
      let sqlquery = `select f.* from [cards:Form] as n inner join [nt:file] as f on isdescendantnode(f, n) where n.questionnaire = '${somaticVariantsUUID}' and n.subject = '${processedFile.region?.uuid || processedFile.tumor.uuid}'`;
      url.searchParams.set("query", sqlquery);

      return fetchWithReLogin(globalLoginDisplay, url)
        .then((response) => response.ok ? response.json() : Promise.reject(response))
        .then((json) => {
          processedFile.sameFiles = json.rows.filter((row) => row["@name"] === fileName);
          return processedFile;
        });
    } else {
      return new Promise((resolve, reject) => resolve(processedFile));
    }
  }

  // Fetch information about patient, tumor and region subjects from file name
  // on file drop to the drag&drop zone
  let onDrop = (accepted) => {
    cleanForm();
    // Clone the chosenFiles fileList, in order to prevent weirdness
    let chosenFiles = [...accepted];
    if (chosenFiles.length == 0) {
      setError("Please submit valid file type");
      return;
    }

    let files = [];
    // Can not use await due to `regeneratorRuntime is not defined` error
    // as a result - using function passing itself as resolution-callback
    let allErroneousFiles = [];
    (function loop(i) {
        if (i < chosenFiles.length) {
          new Promise((resolve, reject) => {
            let file = chosenFiles[i];

            let parsed = file.name.split('.csv')[0].split('_');
            if (parsed.length < 2 || parsed[0] == "" || parsed[1] == "") {
              allErroneousFiles.push(file.name);
              resolve();
              return;
            }
            file.subject  = {"id" : parsed[0]};
            file.tumor    = {"id" : parsed[1]};
            if (parsed.length > 2) {
              file.region = {"id" : parsed.slice(2).join("_")};
            } else {
              file.region = {};
            }
            file.sent = false;
            file.uploading = false;

            setSingleFileSubjectData(file, files)
              .then((processedFile) => updateFileExistsStatus(processedFile, file.name))
              .then((processedFile) => {
                files = files.slice();
                files.push(processedFile);
                setSelectedFiles(files);
              })
              .catch((err) => {setError("Internal server error while fetching file versions"); console.log(err);})
              .finally(() => resolve());
          })
          .then(loop.bind(null, i+1))
        } else if (allErroneousFiles.length > 0) {
          // Display an error for each incorrect filename
          // There are three cases for pluralizing a list of strings
          // 1: there is no plural
          let fileString = allErroneousFiles.length == 1 ? allErroneousFiles[0]
          // 2: it is a list of two (no oxford comma)
            : allErroneousFiles.length == 2 ? allErroneousFiles.join(" and ")
          // 3: it is a list of three or more (with oxford comma)
            : allErroneousFiles.splice(0, allErroneousFiles.length-1).join(", ") + ", and " + allErroneousFiles[allErroneousFiles.length-1];
          let plural = allErroneousFiles.length > 1;
          setError(`File name${plural ? "s" : ""} ${fileString} do${plural ? "" : "es"} not follow the name convention <subject>_<tumour nb>***.csv`);
        };
    })(0);
  };

  // Need to check among already processed files if we have any SAME existing/created subjects
  // we want to avoid multiple creations of:
  //   -- same patient subject,
  //   -- or same tuples of tumor-patient subjects where parent is patient,
  //   -- or same tuples of region-tumor subjects, where parent is tumor.
  let setExistedFileSubjectData = (file, files) => {
    for (var i in files) {
      let fileEl = files[i];
      if (file.name === fileEl.name) { continue; }

      if (fileEl.subject.id === file.subject.id) {
        file.subject = generateSubject(file.subject, fileEl.subject.path, fileEl.subject.existed, fileEl.subject.uuid, fileEl.subject.type);
      }

      if (fileEl.subject.id === file.subject.id && fileEl.tumor.id === file.tumor.id) {
        file.tumor = generateSubject(file.tumor, fileEl.tumor.path, fileEl.tumor.existed, fileEl.tumor.uuid, fileEl.tumor.type);
      }

      if (fileEl.region.id && file.region.id && fileEl.subject.id === file.subject.id && fileEl.tumor.id === file.tumor.id && fileEl.region.id === file.region.id) {
        file.region = generateSubject(file.region, fileEl.region.path, fileEl.region.existed, fileEl.region.uuid, fileEl.region.type);
      }
    }
    return file;
  };

  // Fetch existed subjects data from back-end
  let setSingleFileSubjectData = (file, files) => {

    // 1. Check whether we already have any subjects info not to duplicate
    file = setExistedFileSubjectData(file, files);

    let checkSubjectExistsURL = constructQuery("cards:Subject", ` WHERE s.'identifier'='${escapeJQL(file.subject.id)}'`);
    let checkTumorExistsURL = "";
    let checkRegionExistsURL = "";

    //  Fetch other missing subjects data - subject, tumor, region links
    return new Promise((resolve, reject) => {

        if (!file.subject.path) {

          // Fire a fetch request for the patient subject
          fetchWithReLogin(globalLoginDisplay, checkSubjectExistsURL)
            .then((response) => response.ok ? response.json() : reject(response))
            .then((json) => {
              // If a patient subject is found
              if (json.rows && json.rows.length > 0) {
                let subject = json.rows[0];
                // get the path
                file.subject = generateSubject(file.subject, subject["@path"], true, subject["jcr:uuid"], subject.type);
                file.subject.type = subject["type"];
                checkTumorExistsURL = constructQuery("cards:Subject", ` WHERE s.'identifier'='${escapeJQL(file.tumor.id)}' AND s.'parents'='${subject['jcr:uuid']}'`);

                // Fire a fetch request for a tumor subject with the patient subject as its parent
                fetchWithReLogin(globalLoginDisplay, checkTumorExistsURL)
                    .then((response) => response.ok ? response.json() : reject(response))
                    .then((json) => {
                      // If a tumor subject is found and region subject is defined
                      if (json.rows && json.rows.length > 0) {
                        let subject = json.rows[0];
                        // get the path
                        file.tumor = generateSubject(file.tumor, subject["@path"], true, subject["jcr:uuid"], subject.type);

                        // If a region subject is defined
                        if (file.region?.id) {
                          checkRegionExistsURL = constructQuery("cards:Subject", ` WHERE s.'identifier'='${escapeJQL(file.region.id)}' AND s.'parents'='${subject['jcr:uuid']}'`);

                          // Fire a fetch request for a region subject with the tumor subject as its parent
                          fetchWithReLogin(globalLoginDisplay, checkRegionExistsURL)
                            .then((response) => response.ok ? response.json() : reject(response))
                            .then((json) => {
                              // If a region subject is found
                              if (json.rows && json.rows.length > 0) {
                                let subject = json.rows[0];
                                // get the path
                                file.region = generateSubject(file.region, subject["@path"], true, subject["jcr:uuid"], subject.type);
                              } else {
                                // if a region subject is not found
                                // record in variables that a region didn’t exist and generate a new random uuid as its path
                                file.region = generateSubject(file.region);
                              }
                              resolve(file);
                            })
                            .catch((err) => {console.log(err); reject(err);})
                        } else {
                          resolve(file);
                        }

                      } else {
                        // if a tumor subject is not found
                        // record in variables that a tumor and a region didn’t exist and generate a new random uuid as their path
                        file.tumor  = generateSubject(file.tumor);
                        file.region = generateSubject(file.region);
                        resolve(file);
                      }
                    })
                    .catch((err) => {console.log(err); reject(err);})

              } else {
                // If a patient subject is not found:
                // fetch existing or record in variables that it didn’t exist, and generate a new random uuid as its path
                file.subject = generateSubject(file.subject);
                file.tumor   = generateSubject(file.tumor);
                file.region = generateSubject(file.region);
                resolve(file);
              }
            })
            .catch((err) => {console.log(err); reject(err);})


        } else {
          if (!file.tumor.path) {
            checkTumorExistsURL = constructQuery("cards:Subject", ` WHERE s.'identifier'='${escapeJQL(file.tumor.id)}' AND s.'parents'='${file.subject.uuid}'`);

            // Fire a fetch request for a tumor subject with the patient subject as its parent
            fetchWithReLogin(globalLoginDisplay, checkTumorExistsURL)
                .then((response) => response.ok ? response.json() : reject(response))
                .then((json) => {
                  // If a tumor subject is found and region subject is defined
                  if (json.rows && json.rows.length > 0) {
                    let subject = json.rows[0];
                    // get the path
                    file.tumor = generateSubject(file.tumor, subject["@path"], true, subject["jcr:uuid"], subject.type);

                    // If a region subject is defined
                    if (file.region?.id) {
                      checkRegionExistsURL = constructQuery("cards:Subject", ` WHERE s.'identifier'='${escapeJQL(file.region.id)}' AND s.'parents'='${subject['jcr:uuid']}'`);

                      // Fire a fetch request for a region subject with the tumor subject as its parent
                      fetchWithReLogin(globalLoginDisplay, checkRegionExistsURL)
                        .then((response) => response.ok ? response.json() : reject(response))
                        .then((json) => {
                          // If a region subject is found
                          if (json.rows && json.rows.length > 0) {
                            let subject = json.rows[0];
                            // get the path
                            file.region = generateSubject(file.region, subject["@path"], true, subject["jcr:uuid"], subject.type);
                          } else {
                            // if a region subject is not found
                            // record in variables that a region didn’t exist, and generate a new random uuid as its path
                            file.region = generateSubject(file.region);
                          }
                          resolve(file);
                        })
                        .catch((err) => {console.log(err); reject(err);})
                    } else {
                      resolve(file);
                    }

                  } else {
                    // if a tumor subject is not found
                    // record in variables that a tumor and a region didn’t exist, and generate a new random uuid as their path
                    file.tumor  = generateSubject(file.tumor);
                    file.region = generateSubject(file.region);
                    resolve(file);
                  }
                })
                .catch((err) => {console.log(err); reject(err);})

          } else {
            if (file.region?.id && !file.region.path) {
              checkRegionExistsURL = constructQuery("cards:Subject", ` WHERE s.'identifier'='${escapeJQL(file.region.id)}' AND s.'parents'='${file.tumor.uuid}'`);

              // Fire a fetch request for a region subject with the tumor subject as its parent
              fetchWithReLogin(globalLoginDisplay, checkRegionExistsURL)
                .then((response) => response.ok ? response.json() : reject(response))
                .then((json) => {
                  // If a region subject is found
                  if (json.rows && json.rows.length > 0) {
                    let subject = json.rows[0];
                    // get the path
                    file.region = generateSubject(file.region, subject["@path"], true, subject["jcr:uuid"], subject.type);
                  } else {
                    // if a region subject is not found
                    // record in variables that a region didn’t exist, and generate a new random uuid as its path
                    file.region = generateSubject(file.region);
                  }
                  resolve(file);
                })
                .catch((err) => {console.log(err); reject(err);})
            } else {
              resolve(file);
            }
          }
        }

    });
  };

  // Generate subject JSON in a form 'subject: {exists: true, id: <id>, @path: <path>, uuid: <uuid>}'
  // note - 'id' is already in subject object recorded at the load stage parsed from the filename
  //
  // Possible 3 scenarios:
  // 1. subject existed and was just fetched
  // 2. subject did not exist, need to create completely new
  // 3. subject did not exist, but was just created for one of previous loaded files, so it has path but no uuid
  //
  let generateSubject = (subject, path, existed, uuid, type) => {
    if (subject.id) {
      subject.existed = existed;
      subject.path = path || "/Subjects/" + uuidv4();
      subject.uuid = uuid;
      subject.type = existed && type;
    }
    return subject;
  };

  // Change of subject id implies reset patient subject info and re-fetching all data
  let setSubject = (id, fileName) => {
    let newFiles = selectedFiles.slice();
    let index = newFiles.findIndex(file => file.name === fileName);
    newFiles[index].subject.id = id;
    newFiles[index].subject.existed = false;
    newFiles[index].subject.uuid = null;
    newFiles[index].subject.path = null;

    setSingleFileSubjectData(newFiles[index], selectedFiles)
      .then((file) => updateFileExistsStatus(file, fileName))
      .then((file) => {
          // find all files with this name
          newFiles[index] = file;
          setSelectedFiles(newFiles);
      })
      .catch((err) => {setError("Internal server error while fetching file versions for " + fileName);});
  };

  // Change of subject id implies reset tumor subject info and re-fetching all data
  let setTumor = (id, fileName) => {
    let newFiles = selectedFiles.slice();
    let index = newFiles.findIndex(file => file.name === fileName);
    newFiles[index].tumor.id = id;
    newFiles[index].tumor.existed = false;
    newFiles[index].tumor.uuid = null;
    newFiles[index].tumor.path = null;

    setSingleFileSubjectData(newFiles[index], selectedFiles)
      .then((file) => updateFileExistsStatus(file, fileName))
      .then((file) => {
          // find all files with this name
          newFiles[index] = file;
          setSelectedFiles(newFiles);
        })
      .catch((err) => {setError("Internal server error while fetching file versions for " + fileName);});
  };

  // Change of subject id implies reset region subject info and re-fetching all data
  let setRegion = (id, fileName) => {
    let newFiles = selectedFiles.slice();
    let index = newFiles.findIndex(file => file.name === fileName);
    newFiles[index].region.id = id;
    newFiles[index].region.existed = false;
    newFiles[index].region.uuid = null;
    newFiles[index].region.path = null;

    setSingleFileSubjectData(newFiles[index], selectedFiles)
      .then((file) => updateFileExistsStatus(file, fileName))
      .then((file) => {
          // find all files with this name
          newFiles[index] = file;
          setSelectedFiles(newFiles);
        })
      .catch((err) => {setError("Internal server error while fetching file versions for " + fileName);});
  };

  let cleanForm = () => {
    setUploadInProgress(false);
    setSelectedFiles([]);
    setError("");
    setUploadProgress({});
  };

  let uploadJSON = (json, url='/', additionalArgs={}) => {
    let data = new FormData();
    data.append(':contentType', 'json');
    data.append(':operation', 'import');
    data.append(':content', JSON.stringify(json));
    return fetchWithReLogin(
      globalLoginDisplay,
      url,
      { method: 'POST', body: data, ...additionalArgs }
    );
  }

  /**
   * Create each subject in a single request, to prevent concurrency issues involved in creating multiple subjects.
   *
   * @param {array} toUpload Array of File objects to upload. These file objects should be processed via onDrop first
   * @returns {Promise} a POST request with the subject upload
   */
  let uploadSubjectsFirst = (toUpload) => {
    // Create a JSON representation of each subject that needs to be created.
    let newSubjects = {};
    toUpload.forEach((file) => {
      let [newJson, subjectPath, tumorPath, regionPath] = assembleSubjectJson(file);
      // Add this JSON to ours, making sure not to overwrite anything already existing
      if (subjectPath in newSubjects) {
        if (tumorPath in newSubjects[subjectPath]) {
          if (file.region?.id) {
            if (regionPath in newSubjects[subjectPath][tumorPath]) {
              // This region already exists in the list of things we need to create
              // So, we ignore it
            } else {
              newSubjects[subjectPath][tumorPath][regionPath] = newJson[subjectPath][tumorPath][regionPath];
            }
            file.region.existed = true;
          }
        } else {
          newSubjects[subjectPath][tumorPath] = newJson[subjectPath][tumorPath];
        }
        file.tumor.existed = true;
      } else {
        newSubjects[subjectPath] = newJson[subjectPath];
      }
      file.subject.existed = true;
    })

    // Upload each file's subject in one batch
    return uploadJSON(newSubjects);
  }

   // Find the icon and load them
  let uploadAllFiles = () => {
    return uploadSubjectsFirst(selectedFiles).then(() => {
      let promises = [];
      selectedFiles.forEach(file => {
        if (!file.uploading && !file.sent) {
          promises.push(uploadSingleFile(file, false));
        }
      });
      return Promise.all(promises);
    });
  };

  // Event handler for the form submission event, replacing the normal browser form submission with a background fetch request.
  let upload = (event) => {
    // Stop the normal browser form submission
    event.preventDefault();

    setUploadInProgress(true);
    setUploadProgress((old) => {
      let progressCopy = {...old};
      selectedFiles.forEach((file) => {
        if (!file.sent && !file.uploading) {
          progressCopy[file.name] = { state: "pending", percentage: 0 };
        }
      });
      return progressCopy;
    });
    setError("");

    uploadAllFiles()
      .then(() => {
        setUploadInProgress(false);
      })
      .catch( (error) => {

        handleError(error);
        setUploadInProgress(false);
    });
  };

  /**
   * Upload a single variant file.
   *
   * @param {File} file File object to upload. This file objects should be processed via onDrop first
   * @param {Boolean} generateSubjects If true, uploads the data corresponding to the subject of the file (if it does not already exist)
   */
  let uploadSingleFile = (file, generateSubjects=true) => {
    let [subjectJson, subjectPath, tumorPath, regionPath] = assembleSubjectJson(file);
    file.uploading = true;
    let retPromise = () => new Promise((resolve, reject) => {
      // get the file data
      let data = new FormData();

      // Assemble the questionnaire into our payload FormData
      let formPath = "Forms/" + uuidv4();
      data.append(formPath + "/jcr:primaryType", "cards:Form");
      data.append(formPath + "/questionnaire", "/Questionnaires/SomaticVariants");
      data.append(formPath + "/questionnaire@TypeHint", "Reference");
      data.append(formPath + "/subject", `/${subjectPath}/${tumorPath}` + (file?.region?.path ? `/${regionPath}` : ""));
      data.append(formPath + "/subject@TypeHint", "Reference");

      // Assemble the FileAnswer
      let answerPath = formPath + "/" + uuidv4();
      data.append(answerPath + "/jcr:primaryType", "cards:FileAnswer");
      data.append(answerPath + "/question", "/Questionnaires/SomaticVariants/file");
      data.append(answerPath + "/question@TypeHint", "Reference");
      data.append(answerPath + "/value", "/" + answerPath + "/" + file.name);

      // Assemble the details about the file itself
      let filePath = answerPath + "/" + file.name;
      data.append(filePath, file);
      data.append(filePath + "/@TypeHint", "nt:file");

      var xhr = new XMLHttpRequest();
      xhr.open('POST', '/');

      xhr.onload = function() {

        if (xhr.status != 200) {
          uploadProgress[file.name] = { state: "error", percentage: 0 };
          console.log("Error", xhr.statusText)
        } else {
          // state: "done" change should turn all subject inputs into the link text
          uploadProgress[file.name] = { state: "done", percentage: 100 };

          file.formPath = formPath;
          file.sent = true;
          selectedFiles[selectedFiles.findIndex(el => el.name === file.name)] = file;
          setSelectedFiles(selectedFiles);
        }

        setUploadProgress(uploadProgress);
        resolve(xhr.response);
      };

      xhr.onerror = function() {
        uploadProgress[file.name] = { state: "error", percentage: 0 };
        file.uploading = false;
        setUploadProgress(uploadProgress);
        // Note that we don't want to reject, lest the Promises.all() call aborts
        // another concurrent file upload
        resolve(xhr.response);
      };

      xhr.upload.onprogress = function (event) {
        if (event.lengthComputable) {
          let done = event.position || event.loaded;
          let total = event.totalSize || event.total;
          let percent = Math.round((done / total) * 100);
          const copy = { ...uploadProgress };
          copy[file.name] = { state: "pending", percentage: percent };
          setUploadProgress(copy);
        }
      }
      xhr.send(data);
    });

    if (generateSubjects) {
      // Upload the subject first, then the form
      return uploadJSON(subjectJson).then(retPromise);
    } else {
      // Just upload the form
      return retPromise();
    }
  };

  /**
   * Generate the JSON representation of a single subject
   *
   * @param {string} refType refType The type for this subject, without the `/SubjectType/` path prefix, e.g. "Patient/Tumor"
   * @param {string} id The identifier for this subject
   * @param {string} parent If given, supplies a parent for this subject
   */
  let generateSubjectJson = (refType, id, parent) => {
    let info = {};
    info["jcr:primaryType"] = "cards:Subject";
    info["jcr:reference:type"] = "/SubjectTypes/" + refType;
    info["identifier"] = id;
    if (parent) { info["jcr:reference:parents"] = parent; }
    return info;
  };

  /**
   * Generate the JSON representation of the subjects from a file
   * This will not generate details for any subject that already exists
   *
   * @param {File} file the File object from which we can derive subject information. This should be processed via the
   * functions in onDrop prior to using this function
   * @returns {array} An array of [JSON of the subjects, subject's key in the JSON object, tumor key in the subject, region key]
   */
  let assembleSubjectJson = (file) => {
    let json = {};

    let subjectPath = file.subject?.path?.replace("/Subjects", "Subjects");
    let tumorPath = file.tumor?.path?.replace(new RegExp(".+/"), "");
    let regionPath = file.region?.path?.replace(new RegExp(".+/"), "");
    if (!file.subject.existed) {
      json[subjectPath] = generateSubjectJson("Patient", file.subject.id);
    } else {
      json[subjectPath] = {};
    }

    if (!file.tumor.existed) {
      json[subjectPath][tumorPath] = generateSubjectJson("Patient/Tumor", file.tumor.id, file.subject.path);
    } else {
      json[subjectPath][tumorPath] = {};
    }

    if (file.region?.id && !file.region.existed) {
      json[subjectPath][tumorPath][regionPath] = generateSubjectJson("Patient/Tumor/TumorRegion", file.region.id, file.tumor.path);
    }
    return [json, subjectPath, tumorPath, regionPath];
  }

  if (!somaticVariantsUUID) {
    fetchBasicData();
  }

  // Only show the upload all button if more than one file is selected
  let showUploadAllButton = selectedFiles.length > 1;
  // and only enable it if there is at least one file that has yet to be sent
  let showUploadDisabled = !selectedFiles.some((file) => !file.uploading && !file.sent);
  let uploadAllComplete = !selectedFiles.some((file) => !file.sent);

  return (
  <React.Fragment>
    <Typography variant="h2">Variants Upload</Typography>
      <form method="POST"
            encType="multipart/form-data"
            onSubmit={upload}
            key="file-upload"
            id="variantForm">
        <Grid container direction="row-reverse" justifyContent="flex-end" spacing={3} alignItems="stretch" className={classes.dragAndDropContainer}>
          <Grid item xs={12} lg={6}>
            <Alert severity="info">
              <AlertTitle>Expected file name format:</AlertTitle>
              <div>Patient_Tumor.csv (e.g. AB12345_1.csv)</div>
              <div>Patient_Tumor_TumorRegion.csv (e.g. AB12345_1_a.csv)</div>
            </Alert>
          </Grid>
          <Grid item xs={12} lg={6}>
          { uploadInProgress && (
              <Grid item className={classes.root}>
                <LinearProgress color="primary" />
              </Grid>
            ) }

            <div className={classes.dragAndDrop}>
              <DragAndDrop
                accept={".csv"}
                multifile={true}
                handleDrop={onDrop}
                error={error}
              />
            </div>

            <input type="hidden" name="*@TypeHint" value="nt:file" />
          </Grid>
        </Grid>
      </form>

      { selectedFiles && selectedFiles.length > 0 && <Grid container direction="column" spacing={4} className={classes.fileList}>
        { selectedFiles.map( (file, i) => {
            const upprogress = uploadProgress ? uploadProgress[file.name] : null;
            let subjectPath = file.subject.path?.replace("/Subjects", "Subjects");
            let tumorPath = file.tumor.path && `${subjectPath}/${file.tumor.path.replace(new RegExp(".+/"), "")}`;
            let regionPath = file.region.path && `${tumorPath}/${file.region.path?.replace(new RegExp(".+/"), "")}`;
            let isDataValid = subjectPath && tumorPath;

            return (
              <Grid item key={file.name}>
                <Typography variant="h6">{file.name}</Typography>
                { upprogress && upprogress.state != "error" &&
                  <Box display="flex" alignItems="center" className={classes.fileProgress}>
                    <Box width="100%" mr={1}>
                      <LinearProgress variant="determinate" value={upprogress.percentage} />
                    </Box>
                    <Box minWidth={35}>
                      <Typography variant="body2" color="textSecondary">{upprogress.percentage + "%"}</Typography>
                    </Box>
                  </Box>
                }
                { upprogress && upprogress.state == "error" && <Typography color='error'>Error uploading file</Typography> }
                { uploadProgress && uploadProgress[file.name] && uploadProgress[file.name].state === "done" ?
                  <Typography variant="overline" component="div">
                    {patientSubjectLabel} <Link href={subjectPath} target="_blank" underline="hover"> {file.subject.id} </Link> /&nbsp;
                    {tumorSubjectLabel} <Link href={tumorPath} target="_blank" underline="hover"> {file.tumor.id} </Link>
                    { file?.region?.path && <> / {regionSubjectLabel} <Link href={regionPath} target="_blank" underline="hover"> {file.region.id} </Link> </> }
                    { file.formPath && <> : <Link href={file.formPath} target="_blank" underline="hover">{somaticVariantsTitle}</Link> </>}
                  </Typography>
                : <div className={classes.fileFormSection}>
                  <TextField
                    variant="standard"
                    label={patientSubjectLabel}
                    value={file.subject.id}
                    onChange={(event) => setSubject(event.target.value, file.name)}
                    className={classes.fileDetail}
                    required
                    error={!subjectPath}
                    helperText="Required"
                  />
                  <TextField
                    variant="standard"
                    label={tumorSubjectLabel}
                    value={file.tumor.id}
                    onChange={(event) => setTumor(event.target.value, file.name)}
                    className={classes.fileDetail}
                    required
                    error={!tumorPath}
                    helperText="Required"
                  />
                  <TextField
                    variant="standard"
                    label={regionSubjectLabel}
                    value={file?.region?.id}
                    onChange={(event) => setRegion(event.target.value, file.name)}
                    className={classes.fileDetail}
                    helperText="Optional"
                  />
                  <label htmlFor="contained-button-file">
                    <Button variant={selectedFiles?.length > 1 ? "outlined" : "contained"} color="primary" disabled={!isDataValid || file.uploading} onClick={() => uploadSingleFile(file, true)}>
                      <span><BackupIcon className={classes.buttonIcon}/>
                        {file.uploading ? 'Uploading' : 'Upload'}
                      </span>
                    </Button>
                  </label>
                  </div>
                }
                {(!file.sameFiles || file.sameFiles.length == 0)
                  ?
                    <Typography variant="caption" component="p">There are no versions of this file.</Typography>
                  :
                    <Link
                      variant="caption"
                      underline="none"
                      href="#"
                      onClick={() => {
                        setShowVersionsDialog(true);
                        setFileSelected(file);
                      }}>
                        There {file.sameFiles.length == 1 ? "is one other version " : <>are {file.sameFiles.length} other versions </>}
                        of this file
                      </Link>
                }
              </Grid>
          ) } ) }
      { showUploadAllButton ?
      <Grid item>
      <Button type="submit" variant="contained" color="primary" disabled={showUploadDisabled} form="variantForm">
        <span><BackupIcon className={classes.buttonIcon}/>
          {uploadAllComplete ? 'Uploaded' :
           uploadInProgress ? 'Uploading' : 'Upload all'}
        </span>
      </Button>
      </Grid>
      : <></>}
    </Grid>}
    <Dialog open={showVersionsDialog} onClose={() => setShowVersionsDialog(false)}>
      <DialogTitle>
        <span className={classes.dialogTitle}>Versions of {fileSelected?.name}</span>
        <IconButton onClick={() => setShowVersionsDialog(false)} className={classes.closeButton} size="large">
          <CloseIcon />
        </IconButton>
      </DialogTitle>
      <DialogContent className={classes.dialogContent}>
        <MaterialTable
          data={fileSelected?.sameFiles}
          style={{ boxShadow : 'none' }}
          options={{
            toolbar: false,
            rowStyle: {
              verticalAlign: 'top',
            }
          }}
          title={""}
          columns={[
            { title: 'Created',
              cellStyle: {
                paddingLeft: 0,
                fontWeight: "bold",
                width: '1%',
                whiteSpace: 'nowrap',
              },
<<<<<<< HEAD
              render: rowData => <Link href={rowData["@path"]} underline="hover">
                                  {moment(rowData['jcr:created']).format("YYYY-MM-DD")}
=======
              render: rowData => <Link href={rowData["@path"]}>
                                  {DateTime.fromISO(rowData['jcr:created']).toFormat("yyyy-MM-dd")}
>>>>>>> 1957fb10
                                </Link> },
            { title: 'Uploaded By',
              cellStyle: {
                width: '50%',
                whiteSpace: 'pre-wrap',
                paddingBottom: "8px",
              },
              render: rowData => rowData["jcr:createdBy"] },
            { title: 'Actions',
              cellStyle: {
                padding: '0',
                width: '20px',
                textAlign: 'end'
              },
              sorting: false,
              render: rowData => <Tooltip title={"Download"}>
                                  <IconButton size="large">
                                    <Link underline="none" color="inherit" href={rowData["@path"]} download><GetApp /></Link>
                                  </IconButton>
                                </Tooltip> },
          ]}
          />
      </DialogContent>
    </Dialog>
  </React.Fragment>
  );
}<|MERGE_RESOLUTION|>--- conflicted
+++ resolved
@@ -937,13 +937,8 @@
                 width: '1%',
                 whiteSpace: 'nowrap',
               },
-<<<<<<< HEAD
               render: rowData => <Link href={rowData["@path"]} underline="hover">
-                                  {moment(rowData['jcr:created']).format("YYYY-MM-DD")}
-=======
-              render: rowData => <Link href={rowData["@path"]}>
                                   {DateTime.fromISO(rowData['jcr:created']).toFormat("yyyy-MM-dd")}
->>>>>>> 1957fb10
                                 </Link> },
             { title: 'Uploaded By',
               cellStyle: {
