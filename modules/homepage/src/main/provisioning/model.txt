#
#  Licensed to the Apache Software Foundation (ASF) under one
#  or more contributor license agreements.  See the NOTICE file
#  distributed with this work for additional information
#  regarding copyright ownership.  The ASF licenses this file
#  to you under the Apache License, Version 2.0 (the
#  "License"); you may not use this file except in compliance
#  with the License.  You may obtain a copy of the License at
#
#   http://www.apache.org/licenses/LICENSE-2.0
#
#  Unless required by applicable law or agreed to in writing,
#  software distributed under the License is distributed on an
#  "AS IS" BASIS, WITHOUT WARRANTIES OR CONDITIONS OF ANY
#  KIND, either express or implied.  See the License for the
#  specific language governing permissions and limitations
#  under the License.
#

# The LFS homepage
[feature name=lfs-homepage]

[:repoinit]
<<<<<<< HEAD
    create path (lfs:Themepage) /content
=======
    create path (lfs:Homepage) /content
>>>>>>> f7bc0ec5
    create path (sling:Folder) /libs/lfs/resources

    set ACL for everyone
        allow   jcr:read    on /content
        allow   jcr:read    on /libs/lfs/resources
<<<<<<< HEAD
    end
    
=======
    end
>>>>>>> f7bc0ec5
<|MERGE_RESOLUTION|>--- conflicted
+++ resolved
@@ -21,19 +21,11 @@
 [feature name=lfs-homepage]
 
 [:repoinit]
-<<<<<<< HEAD
-    create path (lfs:Themepage) /content
-=======
     create path (lfs:Homepage) /content
->>>>>>> f7bc0ec5
     create path (sling:Folder) /libs/lfs/resources
 
     set ACL for everyone
         allow   jcr:read    on /content
         allow   jcr:read    on /libs/lfs/resources
-<<<<<<< HEAD
     end
-    
-=======
-    end
->>>>>>> f7bc0ec5
+    