--- conflicted
+++ resolved
@@ -18,51 +18,6 @@
 //
 
 var sidebarRoutes = [
-<<<<<<< HEAD
-    {
-      path: "/dashboard.html",
-      name: "Dashboard",
-      icon: Dashboard,
-      component: DashboardPage,
-      layout: "/content.html"
-    },
-    {
-      path: "/view.html",
-      name: "Patients",
-      icon: Assignment,
-      component: "",
-      layout: "/content.html"
-    },
-    {
-      path: "/modelorganisms.html",
-      name: "Model Organisms",
-      icon: Pets,
-      component: "",
-      layout: "/content.html"
-    },
-    {
-      path: "/variants.html",
-      name: "Variants",
-      icon: Subtitles,
-      component: "",
-      layout: "/content.html"
-    },/*
-    {
-      path: "/userpage.html",
-      name: "User Profile",
-      icon: AccountBox,
-      component: "",
-      layout: "/content.html"
-    },*/
-    {
-      path: "/admin.html",
-      name: "Administration",
-      icon: Settings,
-      component: "",
-      layout: "/content.html"
-    },
-=======
->>>>>>> ff927466
 ];
 
 const ASSET_PREFIX="asset:";
