{
  "name": "lfs-homepage",
  "version": "0.1.0",
  "description": "The homepage of the LFS project",
  "author": "SickKids",
  "license": "Apache-2.0",
  "repository": {
    "type": "git",
    "url": "https://github.com/ccmbioinfo/lfs.git",
    "directory": "modules/homepage/src/main/frontend"
  },
  "babel": {
    "presets": [
      "@babel/preset-env",
      "@babel/preset-react"
    ],
    "plugins": [
      [
        "@babel/plugin-proposal-class-properties"
      ]
    ]
  },
  "devDependencies": {
    "@babel/core": "^7.4.5",
    "@babel/plugin-proposal-class-properties": "^7.4.4",
    "@babel/preset-env": "^7.4.5",
    "@babel/preset-react": "^7.0.0",
    "babel-loader": "^8.0.6",
    "eslint": "^5.16.0",
    "eslint-plugin-auto-import": "^0.1.0",
    "eslint-plugin-react": "^7.13.0",
    "webpack": "^4.33.0",
    "webpack-cli": "^3.3.2"
  },
  "dependencies": {
    "@material-ui/core": "^3.9.2",
    "@material-ui/icons": "^3.0.2",
    "formik": "^1.5.7",
    "formik-material-fields": "0.0.4",
    "history": "^4.9.0",
    "material-dashboard-react": "1.6.0",
<<<<<<< HEAD
=======
    "moment": "^2.24.0",
>>>>>>> 102853e1
    "react": "^16.8.6",
    "react-dom": "^16.8.6",
    "react-router-dom": "^5.0.1",
    "semantic-ui-css": "^2.4.1",
    "semantic-ui-react": "^0.83.0",
    "set-blocking": "^2.0.0",
    "yup": "^0.27.0"
  }
}<|MERGE_RESOLUTION|>--- conflicted
+++ resolved
@@ -39,10 +39,7 @@
     "formik-material-fields": "0.0.4",
     "history": "^4.9.0",
     "material-dashboard-react": "1.6.0",
-<<<<<<< HEAD
-=======
     "moment": "^2.24.0",
->>>>>>> 102853e1
     "react": "^16.8.6",
     "react-dom": "^16.8.6",
     "react-router-dom": "^5.0.1",
