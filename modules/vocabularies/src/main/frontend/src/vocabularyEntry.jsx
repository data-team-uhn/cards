--- conflicted
+++ resolved
@@ -104,7 +104,6 @@
     .then((resp) => resp.json())
     .then((resp) => {
       if(resp["isSuccessful"]) {
-        vocabulary.released = new Date();
         props.setPhase(Phase["Latest"]);
         updateLocalList("add", vocabulary);
       } else {
@@ -117,16 +116,6 @@
       setAction("Install");
       setErrorMessage(error.message || "Server Error");
       setError(true);
-<<<<<<< HEAD
-      badResponse = true;
-    })
-    .finally(function() {
-      if (!badResponse) {
-        props.setPhase(Phase["Latest"]);
-        updateLocalList("add", vocabulary);
-      }
-=======
->>>>>>> 5764870f
     });
   }
 
