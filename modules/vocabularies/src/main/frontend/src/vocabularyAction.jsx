--- conflicted
+++ resolved
@@ -184,13 +184,11 @@
         <Button onClick={handleOpen} variant="contained" className={classes.vocabularyAction + " " + classes.uninstall}>Uninstall</Button>
       </Tooltip>
     )}
-<<<<<<< HEAD
     {props.exit && (
       <Tooltip title="Close">
-        <Button onClick={props.exit} variant="contained" color="default">Close</Button>
+        <Button onClick={props.exit} variant="contained" color="default" className={classes.vocabularyAction}>Close</Button>
       </Tooltip>
     )}
-=======
     <Dialog onClose={handleClose} open={displayPopup}>
 
       <DialogTitle disableTypography>
@@ -227,7 +225,6 @@
       </DialogActions>
 
     </Dialog>
->>>>>>> 36949070
     </React.Fragment>
   );
 }