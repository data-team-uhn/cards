--- conflicted
+++ resolved
@@ -103,18 +103,13 @@
   }
 
   return (<>
-<<<<<<< HEAD
     <PageStartWrapper extensionsName="SurveyPageStart">
-      <QuestionnaireSet subject={subject} username={username} displayText={displayText} config={{...accessConfig, enableStartScreen: surveyInstructions?.enableStartScreen}} />
+      <QuestionnaireSet subject={subject} username={username} displayText={displayText} config={{
+        ...accessConfig,
+        ...surveyInstructions
+      }} />
       <Footer />
     </PageStartWrapper>
-=======
-    <QuestionnaireSet subject={subject} username={username} displayText={displayText} config={{
-      ...accessConfig,
-      ...surveyInstructions
-    }} />
-    <Footer />
->>>>>>> 48a967a4
   </>);
 }
 
