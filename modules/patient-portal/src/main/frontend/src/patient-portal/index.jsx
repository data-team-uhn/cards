//
//  Licensed to the Apache Software Foundation (ASF) under one
//  or more contributor license agreements.  See the NOTICE file
//  distributed with this work for additional information
//  regarding copyright ownership.  The ASF licenses this file
//  to you under the Apache License, Version 2.0 (the
//  "License"); you may not use this file except in compliance
//  with the License.  You may obtain a copy of the License at
//
//   http://www.apache.org/licenses/LICENSE-2.0
//
//  Unless required by applicable law or agreed to in writing,
//  software distributed under the License is distributed on an
//  "AS IS" BASIS, WITHOUT WARRANTIES OR CONDITIONS OF ANY
//  KIND, either express or implied.  See the License for the
//  specific language governing permissions and limitations
//  under the License.
//
import React, { useState, useEffect } from "react";
import ReactDOM from "react-dom";
import { Router, Route, Redirect, Switch } from "react-router-dom";
import { createBrowserHistory } from "history";
import { ThemeProvider, StyledEngineProvider } from '@mui/material/styles';
import { appTheme } from "../themePalette.jsx";
import QuestionnaireSet from "./QuestionnaireSet.jsx";
import PatientIdentification from "./PatientIdentification.jsx";
import Footer from "./Footer.jsx";
<<<<<<< HEAD
import ErrorPage from "../components/ErrorPage.jsx";
import PageStartWrapper from '../PageStartWrapper';
=======
>>>>>>> cec0d54f

import { DEFAULT_INSTRUCTIONS, SURVEY_INSTRUCTIONS_PATH } from "./SurveyInstructionsConfiguration.jsx"

const CONFIG = "/Survey/PatientIdentification.json";

function PatientPortalHomepage (props) {
  // Current user and associated subject
  const [ username, setUsername ] = useState("");
  const [ subject, setSubject ] = useState();
  // Patient Survey UI texts from Patient Portal Survey Instructions
  const [ surveyInstructions, setSurveyInstructions ] = useState();
  const [ accessConfig, setAccessConfig ] = useState({});

  // Fetch saved settings for Patient Portal Survey Instructions
  useEffect(() => {
    fetch(`${SURVEY_INSTRUCTIONS_PATH}.json`)
      .then((response) => response.ok ? response.json() : Promise.reject(response))
      .then((json) => {
        let instructions = {...json};
        Object.entries(instructions).forEach(([k,v]) => !v && delete instructions[k]);
        setSurveyInstructions({...DEFAULT_INSTRUCTIONS, ...instructions});
      })
      .catch((response) => {
        console.error(`Loading the Patient Portal Survey Instructions failed with error code ${response.status}: ${response.statusText}`);
      });
  }, []);

  // Fetch the patient access configuration
  useEffect(() => {
    fetch(CONFIG)
      .then((response) => response.ok ? response.json() : Promise.reject(response))
      .then((json) => {
        setAccessConfig(json);
      });
  }, []);

  let displayText = (key, Component, props) => (
    surveyInstructions?.[key] ?
      Component ?
        <Component {...props}>{surveyInstructions[key]}</Component>
      : surveyInstructions[key]
    : null
  );

  let onPatientIdentified = (p) => {
    setUsername(`${p?.first_name || ""} ${p?.last_name || ""}`.trim());
    setSubject(p?.subject);
  }

<<<<<<< HEAD
  if (unableToProceed) {
    let appName = document.querySelector('meta[name="title"]')?.content;
    let message = surveyInstructions?.welcomeMessage?.replaceAll("APP_NAME", appName) || '';
    message = `${message}\n\n### To fill out surveys, please follow the personalized link that was emailed to you.`;
    return (<>
      <PageStartWrapper extensionsName="SurveyPageStart">
        <ErrorPage
          sx={{maxWidth: 500, margin: "0 auto"}}
          title=""
          message={message}
          messageColor="textPrimary"
        />
        <Footer/>
      </PageStartWrapper>
    </>)
  }

  if (!subject) {
    return (<>
      <PageStartWrapper extensionsName="SurveyPageStart">
        <PatientIdentification onSuccess={onPatientIdentified} displayText={displayText} />
        <Footer />
      </PageStartWrapper>
=======
  if (!subject) {
    return (<>
      <PatientIdentification onSuccess={onPatientIdentified} displayText={displayText} config={accessConfig}/>
      <Footer />
>>>>>>> cec0d54f
    </>);
  }

  return (<>
    <PageStartWrapper extensionsName="SurveyPageStart">
      <QuestionnaireSet subject={subject} username={username} displayText={displayText} config={{...accessConfig, enableStartScreen: surveyInstructions?.enableStartScreen}} />
      <Footer />
    </PageStartWrapper>
  </>);
}

const hist = createBrowserHistory();
hist.listen(({action, location}) => window.dispatchEvent(new Event("beforeunload")));
ReactDOM.render(
  <StyledEngineProvider injectFirst>
    <ThemeProvider theme={appTheme}>
      <Router history={hist}>
        <Switch color="secondary">
          <Route path="/Survey.html/" component={PatientPortalHomepage} />
          <Redirect from="/Survey" to="/Survey.html/"/>
        </Switch>
      </Router>
    </ThemeProvider>
  </StyledEngineProvider>,
  document.querySelector('#patient-portal-container')
);

export default PatientPortalHomepage;<|MERGE_RESOLUTION|>--- conflicted
+++ resolved
@@ -25,11 +25,8 @@
 import QuestionnaireSet from "./QuestionnaireSet.jsx";
 import PatientIdentification from "./PatientIdentification.jsx";
 import Footer from "./Footer.jsx";
-<<<<<<< HEAD
 import ErrorPage from "../components/ErrorPage.jsx";
 import PageStartWrapper from '../PageStartWrapper';
-=======
->>>>>>> cec0d54f
 
 import { DEFAULT_INSTRUCTIONS, SURVEY_INSTRUCTIONS_PATH } from "./SurveyInstructionsConfiguration.jsx"
 
@@ -79,7 +76,6 @@
     setSubject(p?.subject);
   }
 
-<<<<<<< HEAD
   if (unableToProceed) {
     let appName = document.querySelector('meta[name="title"]')?.content;
     let message = surveyInstructions?.welcomeMessage?.replaceAll("APP_NAME", appName) || '';
@@ -100,15 +96,9 @@
   if (!subject) {
     return (<>
       <PageStartWrapper extensionsName="SurveyPageStart">
-        <PatientIdentification onSuccess={onPatientIdentified} displayText={displayText} />
+        <PatientIdentification onSuccess={onPatientIdentified} displayText={displayText} config={accessConfig}/>
         <Footer />
       </PageStartWrapper>
-=======
-  if (!subject) {
-    return (<>
-      <PatientIdentification onSuccess={onPatientIdentified} displayText={displayText} config={accessConfig}/>
-      <Footer />
->>>>>>> cec0d54f
     </>);
   }
 
