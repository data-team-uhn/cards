{
  "name": "lfs-dataentry",
  "version": "0.1.0",
  "description": "Data storage for the LFS project",
  "author": "SickKids",
  "license": "Apache-2.0",
  "repository": {
    "type": "git",
    "url": "https://github.com/ccmbioinfo/lfs.git",
    "directory": "modules/data-entry/src/main/frontend"
  },
  "babel": {
    "presets": [
      "@babel/preset-env",
      "@babel/preset-react"
    ],
    "plugins": [
      ["@babel/plugin-proposal-class-properties"],
      ["@babel/plugin-proposal-optional-chaining"]
    ]
  },
  "devDependencies": {
    "@babel/core": "^7.11.6",
    "@babel/plugin-proposal-class-properties": "^7.10.4",
    "@babel/plugin-proposal-optional-chaining": "^7.11.0",
    "@babel/preset-env": "^7.11.5",
    "@babel/preset-react": "^7.10.4",
    "babel-loader": "^8.1.0",
    "clean-webpack-plugin": "3.0.0",
    "eslint-plugin-react": "^7.21.0",
    "eslint-plugin-auto-import": "^0.1.0",
    "eslint": "^7.10.0",
    "webpack": "^4.44.0",
    "webpack-cli": "^3.3.12",
    "webpack-assets-manifest": "3.1.1"
  },
  "dependencies": {
    "@material-ui/core": "^4.11.0",
    "@material-ui/icons": "^4.9.1",
    "react": "^16.13.0",
    "classnames": "^2.2.6",
    "prop-types": "^15.7.2",
<<<<<<< HEAD
    "material-table": "1.69.0",
    "material-ui-dropzone": "^3.5.0",
=======
    "material-table": "1.69.2",
>>>>>>> 731f5055
    "moment-jdateformatparser": "^1.2.1",
    "react-dom": "^16.13.0",
    "react-router-dom": "^5.2.0",
    "react-number-format": "^4.4.0",
    "moment": "^2.29.0",
    "uuid": "^8.3.0"
  }
}<|MERGE_RESOLUTION|>--- conflicted
+++ resolved
@@ -40,12 +40,8 @@
     "react": "^16.13.0",
     "classnames": "^2.2.6",
     "prop-types": "^15.7.2",
-<<<<<<< HEAD
-    "material-table": "1.69.0",
+    "material-table": "1.69.2",
     "material-ui-dropzone": "^3.5.0",
-=======
-    "material-table": "1.69.2",
->>>>>>> 731f5055
     "moment-jdateformatparser": "^1.2.1",
     "react-dom": "^16.13.0",
     "react-router-dom": "^5.2.0",
