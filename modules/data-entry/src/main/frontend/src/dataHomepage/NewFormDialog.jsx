--- conflicted
+++ resolved
@@ -285,7 +285,6 @@
         disabled={isFetching}
         onClose={() => { setNewSubjectPopperOpen(false); setError();}}
         onChangeSubject={(event) => {setNewSubjectName(event.target.value);}}
-<<<<<<< HEAD
         onChangeType={(e) => {
           setSelectedSubjectType(e);
           setSelectedParentTypes(parseToArray(e?.["parent"]));
@@ -297,40 +296,9 @@
             setSelectedSubjectParentNumber(-1);
           }
         }}
-        onSubmit={createNewSubject}
-        requiresParents={selectedSubjectType?.["parent"]}
-=======
         onSubmit={createForm}
->>>>>>> 7ea61921
         open={newSubjectPopperOpen}
         />
-<<<<<<< HEAD
-      <SelectParentDialog
-        childType={selectedSubjectType}
-        disabled={isFetching}
-        error={error}
-        onBack={() => {
-          if (selectedSubjectParentNumber > 0) {
-            setSelectedSubjectParentNumber((old) => old-1);
-          } else {
-            // Go back to the new subject popper
-            setNewSubjectPopperOpen(true);
-            setNewSubjectParentPopperOpen(false);
-            setError();
-          }
-        }}
-        onClose={() => { setNewSubjectParentPopperOpen(false); setError();}}
-        onChangeParent={(e) => {
-          handleNewParent(e);
-        }}
-        onSubmit={createNewSubject}
-        open={newSubjectParentPopperOpen}
-        parentType={selectedParentTypes[selectedSubjectParentNumber]}
-        tableRef={tableRef}
-        value={selectedNewSubjectParents?.[selectedSubjectParentNumber]}
-      />
-=======
->>>>>>> 7ea61921
       <div className={classes.newFormButtonWrapper}>
         <Tooltip title={children} aria-label="add">
           <Fab
