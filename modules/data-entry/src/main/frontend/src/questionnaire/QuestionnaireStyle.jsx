//
//  Licensed to the Apache Software Foundation (ASF) under one
//  or more contributor license agreements.  See the NOTICE file
//  distributed with this work for additional information
//  regarding copyright ownership.  The ASF licenses this file
//  to you under the Apache License, Version 2.0 (the
//  "License"); you may not use this file except in compliance
//  with the License.  You may obtain a copy of the License at
//
//   http://www.apache.org/licenses/LICENSE-2.0
//
//  Unless required by applicable law or agreed to in writing,
//  software distributed under the License is distributed on an
//  "AS IS" BASIS, WITHOUT WARRANTIES OR CONDITIONS OF ANY
//  KIND, either express or implied.  See the License for the
//  specific language governing permissions and limitations
//  under the License.
//

// Props used in grid containers for displaying Form entries
export const FORM_ENTRY_CONTAINER_PROPS = {
    direction: "column",
    spacing: 4,
    alignItems: "stretch",
    justify: "space-between",
    wrap: "nowrap"
  };

const GRID_SPACE_UNIT = FORM_ENTRY_CONTAINER_PROPS.spacing/2;

const questionnaireStyle = theme => ({
    checkbox: {
        margin: theme.spacing(-2,0),
    },
    radiobox: {
        margin: theme.spacing(-2,0),
    },
    ghostRadiobox: {
        margin: theme.spacing(0,0,-5,0),
    },
    ghostFormControl: {
        height: "0px",
    },
    ghostListItem: {
        padding: theme.spacing(0, 2, 0, 2),
    },
    searchWrapper: {
        margin: theme.spacing(0, 0, 0, 6),
        position: 'relative',
        display: 'inline-block',
        paddingBottom: "0px",
        paddingTop: theme.spacing(1)
    },
    answerField: {
        margin: theme.spacing(0, 0, 0, 6),
        position: 'relative',
    },
    textField: {
        // Differing input types have differing widths, so setting width:100%
        // is insufficient in making sure all components are the same size
        minWidth: "250px",
    },
    checkboxList: {
        padding: theme.spacing(0),
    },
    deleteButton: {
        padding: theme.spacing(1,0),
        margin: theme.spacing(-1,0,-1,-1.5),
        fontSize: "10px",
        minWidth: "42px",
    },
    mdash: {
        padding: theme.spacing(0, 1),
    },
    cardHeaderButton: {
        // No styles here yet
    },
    questionHeader: {
        paddingBottom: theme.spacing(0),
    },
    warningTypography: {
        padding: theme.spacing(1, 1),
    },
    pedigreeSmall: {
        width: "100%",
        height: "100%"
    },
    saveButton: {
        position: "fixed",
        top: 'auto',
        bottom: theme.spacing(1),
        right: theme.spacing(6.5)
    },
    newFormButtonWrapper: {
        margin: theme.spacing(1),
        position: "relative"
    },
    newFormTypePlaceholder: {
        position: 'relative',
        textAlign: 'center'
    },
    newFormLoadingIndicator: {
        position: 'absolute',
        top: '50%',
        left: '50%',
        marginLeft: "-50%",
        marginTop: "-50%"
    },
    labeledSection: {
        marginTop: theme.spacing(GRID_SPACE_UNIT)
    },
    sectionHeader: {
        paddingBottom: "0 !important",
        marginBottom: theme.spacing(-1)
    },
    collapsedSection: {
        padding: "0 !important"
    },
    addSectionButton: {
        marginTop: theme.spacing(GRID_SPACE_UNIT * 2)
    },
    childSection: {
        paddingLeft: theme.spacing(GRID_SPACE_UNIT)
    },
    entryActionIcon: {
        padding: theme.spacing(1),
        verticalAlign: "baseline",
        marginRight: theme.spacing(-1),
        float: "right",
        color: theme.palette.text.primary
    },
    recurrentSection: {
        marginLeft: theme.spacing(GRID_SPACE_UNIT),
        paddingLeft: "0 !important",
        width: "auto"
    },
    recurrentHeader: {
        marginLeft: theme.spacing(-GRID_SPACE_UNIT) + " !important",
        paddingLeft: "0 !important"
    },
    collapseWrapper: {
        // Select only questions that occur immediately after padded sections,
        // and add a large margin before them
        "& +.questionContainer": {
            marginTop: theme.spacing(GRID_SPACE_UNIT * 2)
        },
        "& .recurrentSectionInstance:not(:first-child)": {
            marginTop: theme.spacing(GRID_SPACE_UNIT * 3)
        }
    },
    recurrentSectionInstance: {
        // Select the add section button that occurs immediately after padded sections,
        // and add a large margin before it
        "& +.addSectionContainer": {
            marginTop: theme.spacing(GRID_SPACE_UNIT * 2)
        }
    },
    // When the user is deleting a section, highlight it via a border on the left
   
    highlightedSection: {
        borderLeftWidth: theme.spacing(GRID_SPACE_UNIT),
        borderLeftColor: theme.palette.primary.light,
        borderLeftStyle: "solid",
        marginLeft: theme.spacing(-GRID_SPACE_UNIT),
        marginTop: theme.spacing(GRID_SPACE_UNIT),
        marginBottom: theme.spacing(GRID_SPACE_UNIT),
        paddingTop: theme.spacing(0) + " !important",
        paddingBottom: theme.spacing(0) + " !important"
    },
    highlightedTitle: {
        color: theme.palette.primary.light,
    },
    toggleNotesContainer: {
        padding: theme.spacing(1, 0, 1, 2)
    },
    toggleNotesButton: {
        textTransform: "none"
    },
    noteSection: {
        display: "block",
        marginLeft: theme.spacing(6)
    },
<<<<<<< HEAD
    formHeader: {
        position: "fixed",
        width: "100%",
        top: theme.spacing(4),
        backgroundColor: "white",
        opacity: 1,
        zIndex: "1010"
    },
    formProvider: {
        paddingTop: theme.spacing(20)
=======
    addNewSubjectButton: {
        width: "250px"
    },
    subjectFilterInput: {
        width: "100%"
    },
    NewFormDialog: {
        width: "500px"
    },
    deleteText: {
        fontSize: "15px",
        color: theme.palette.error.main,
    },
    newSubjectPopper: {
        zIndex: "1301 !important"
    },
    createNewSubjectButton: {
        marginRight: 'auto',
    },
    newSubjectInput: {
        width: '100%'
>>>>>>> b6e9d5f4
    }
});

export default questionnaireStyle;<|MERGE_RESOLUTION|>--- conflicted
+++ resolved
@@ -180,7 +180,6 @@
         display: "block",
         marginLeft: theme.spacing(6)
     },
-<<<<<<< HEAD
     formHeader: {
         position: "fixed",
         width: "100%",
@@ -191,7 +190,7 @@
     },
     formProvider: {
         paddingTop: theme.spacing(20)
-=======
+    },
     addNewSubjectButton: {
         width: "250px"
     },
@@ -213,7 +212,6 @@
     },
     newSubjectInput: {
         width: '100%'
->>>>>>> b6e9d5f4
     }
 });
 
