//
//  Licensed to the Apache Software Foundation (ASF) under one
//  or more contributor license agreements.  See the NOTICE file
//  distributed with this work for additional information
//  regarding copyright ownership.  The ASF licenses this file
//  to you under the Apache License, Version 2.0 (the
//  "License"); you may not use this file except in compliance
//  with the License.  You may obtain a copy of the License at
//
//   http://www.apache.org/licenses/LICENSE-2.0
//
//  Unless required by applicable law or agreed to in writing,
//  software distributed under the License is distributed on an
//  "AS IS" BASIS, WITHOUT WARRANTIES OR CONDITIONS OF ANY
//  KIND, either express or implied.  See the License for the
//  specific language governing permissions and limitations
//  under the License.
//

import React, { useRef, useState, useEffect } from "react";
import PropTypes from "prop-types";

import {
  Avatar,
  Button,
  Card,
  CardContent,
  CardHeader,
  CircularProgress,
  Grid,
  Icon,
  IconButton,
  Menu,
  MenuItem,
  Table,
  TableBody,
  TableCell,
  TableRow,
  Typography,
  withStyles
} from "@material-ui/core";

import moment from "moment";

import QuestionnaireStyle from "./QuestionnaireStyle";
import EditDialog from "../questionnaireEditor/EditDialog";
import DeleteDialog from "../questionnaireEditor/DeleteDialog";
import Fields from "../questionnaireEditor/Fields";
import DeleteIcon from "@material-ui/icons/Delete";
import EditIcon from '@material-ui/icons/Edit';

// Given the JSON object for a section or question, display it and its children
let DisplayFormEntries = (json, additionalProps) => {
  return Object.entries(json)
    .filter(([key, value]) => (value['jcr:primaryType'] == 'lfs:Section'
                            || value['jcr:primaryType'] == 'lfs:Question'))
    .map(([key, value]) =>
      value['jcr:primaryType'] == 'lfs:Question'
      ? <Grid item key={key} className={additionalProps.classes.cardSpacing}><Question data={value} {...additionalProps}/></Grid> :
      value['jcr:primaryType'] == 'lfs:Section'
      ? <Grid item key={key} className={additionalProps.classes.cardSpacing}><Section data={value} {...additionalProps}/></Grid>
      : null
    );
}

// GUI for displaying details about a questionnaire.
let Questionnaire = (props) => {
  let { id, classes } = props;
  let [ data, setData ] = useState();
  let [ error, setError ] = useState();
  let [ isEditing, setIsEditing ] = useState(false);
  let [ entityType, setEntityType ] = useState('Question');
  let [ editDialogOpen, setEditDialogOpen ] = useState(false);
  let [ anchorEl, setAnchorEl ] = useState(null);

  let handleError = (response) => {
    setError(response);
    setData([]);
  }

  let handleOpenMenu = (event) => {
    setAnchorEl(event.currentTarget);
  }

  let handleCloseMenu = () => {
    setAnchorEl(null);
  };

  let openEditDialog = (isEdit, type) => {
    setIsEditing(isEdit);
    setEntityType(type);
    setEditDialogOpen(true);
  }

  const questionRef = useRef();
  const anchor = location.hash.substr(1);
  // create a ref to store the question container DOM element
  useEffect(() => {
    const timer = setTimeout(() => {
      questionRef?.current?.scrollIntoView();
    }, 500);
    return () => clearTimeout(timer);
  }, [questionRef]);

  let fetchData = () => {
    fetch(`/Questionnaires/${id}.deep.json`)
      .then((response) => response.ok ? response.json() : Promise.reject(response))
      .then(setData)
      .catch(handleError);
  };

  let reloadData = () => {
    setData(null);
    fetchData();
  }

  if (!data) {
    fetchData();
  }

  return (
    <div>
      { error &&
        <Typography variant="h2" color="error">
          Error obtaining questionnaire info: {error.status} {error.statusText}
        </Typography>
      }
      <Grid container direction="column" spacing={8}>
      <Grid item>
        <Typography variant="h2">{data ? data['title'] : id} </Typography>
        {
          data?.['jcr:createdBy'] && data?.['jcr:created'] &&
            <Typography variant="overline">
              Created by {data['jcr:createdBy']} on {moment(data['jcr:created']).format("dddd, MMMM Do YYYY")}
            </Typography>
        }
      </Grid>
      { data &&
        <Grid item className={classes.cardSpacing}>
          <Button aria-controls="simple-menu-main" aria-haspopup="true" onClick={handleOpenMenu}>
            Add...
          </Button>
          <Menu
            id="simple-menu-main"
            anchorEl={anchorEl}
            open={Boolean(anchorEl)}
            onClose={handleCloseMenu}
            disableAutoFocusItem
          >
            <MenuItem onClick={()=> { openEditDialog(false, 'Question'); handleCloseMenu();}} > Question </MenuItem>
            <MenuItem onClick={()=> { openEditDialog(false, 'Section'); handleCloseMenu();}} > Section </MenuItem>
          </Menu>
        </Grid>
      }
      { data &&
        <Grid item className={classes.cardSpacing}>
          <Card variant="outlined">
            <QuestionnaireCardHeader
              label="Questionnaire properties"
              action={
                <IconButton onClick={() => { openEditDialog(true, 'Questionnaire'); }}>
                  <EditIcon />
                </IconButton>
              }/>
            <CardContent>
              <FieldsGrid
                className={classes.tableSpacing}
                classes={classes}
                fields= {Array(
                          {name: "maxPerType", label: "Maximum forms of this type per subject", value : data.maxPerSubject || 'Unlimited'},
                          {name: "subjectTypes", label: "Subject types", value: data.requiredSubjectTypes?.map(t => t.label).join(', ') || 'Any'},
                        )}
              />
            </CardContent>
          </Card>
        </Grid>
      }
      { data ?  DisplayFormEntries(data, {onClose: reloadData, classes: classes})
             : <Grid container justify="center"><Grid item><CircularProgress/></Grid></Grid>
      }
      </Grid>
      { editDialogOpen && data && <EditDialog
                            isEdit={isEditing}
                            data={data}
                            type={entityType}
                            isOpen={editDialogOpen}
                            onClose={() => { reloadData(); setEditDialogOpen(false); }}
                            onCancel={() => { setEditDialogOpen(false); }}
                          />
      }
    </div>
  );
};


Questionnaire.propTypes = {
  id: PropTypes.string.isRequired
};

export default withStyles(QuestionnaireStyle)(Questionnaire);

// Details about a particular question in a questionnaire.
// Not to be confused with the public Question component responsible for rendering questions inside a Form.
let Question = (props) => {
  let { onClose, data, classes } = props;
  let [ editDialogOpen, setEditDialogOpen ] = useState(false);
  let [ deleteDialogOpen, setDeleteDialogOpen ] = useState(false);
  let answers = Object.values(data).filter(value => value['jcr:primaryType'] == 'lfs:AnswerOption');

  let displayAnswers = () => {
    return (
        <Grid container key={data['jcr:uuid']} alignItems='flex-start' spacing={2}>
          <Grid item key="label" xs={4}>
            <Typography>Answer options:</Typography>
          </Grid>
          <Grid item key="values" xs={8}>
            { answers.map(item => <Typography key={item['jcr:uuid']}>{(item.label || item.value) + (item.label ? (" (" + item.value + ")") : "")}</Typography>) }
          </Grid>
        </Grid>
    );
  };

  return (
    <Card variant="outlined">
      <QuestionnaireCardHeader
        avatarColor="purple"
        type="Question"
        label={data.text}
        action={
          <div>
            <IconButton onClick={() => { setEditDialogOpen(true); }}>
              <EditIcon />
            </IconButton>
            <IconButton onClick={() => { setDeleteDialogOpen(true); }}>
              <DeleteIcon />
            </IconButton>
          </div>
        }
      />
      <CardContent className={classes.questionSpacing}>
        <Fields data={data} JSON={require('../questionnaireEditor/Question.json')[0]} edit={false} />
        { answers.length > 0 && displayAnswers() }
      </CardContent>
      { editDialogOpen && <EditDialog
                              isEdit={true}
                              data={data}
                              type="Question"
                              isOpen={editDialogOpen}
                              onClose={() => { onClose(); setEditDialogOpen(false); }}
                              onCancel={() => { setEditDialogOpen(false); }}
                            />
      }
      { deleteDialogOpen && <DeleteDialog
                              isOpen={deleteDialogOpen}
                              data={data}
                              type="Question"
                              onClose={() => { onClose(); setDeleteDialogOpen(false); }}
                              onCancel={() => { setDeleteDialogOpen(false); }}
                            />
      }
    </Card>
  );
};

Question.propTypes = {
  closeData: PropTypes.func,
  data: PropTypes.object.isRequired
};

let Section = (props) => {
  let { onClose, data, classes } = props;
  let [ anchorEl, setAnchorEl ] = useState(null);
  let [ isEditing, setIsEditing ] = useState(false);
  let [ entityType, setEntityType ] = useState('Question');
  let [ editDialogOpen, setEditDialogOpen ] = useState(false);
  let [ deleteDialogOpen, setDeleteDialogOpen ] = useState(false);

  let handleOpenMenu = (event) => {
    setAnchorEl(event.currentTarget);
  }

  let handleCloseMenu = () => {
    setAnchorEl(null);
  };

  let openEditDialog = (isEdit, type) => {
    setIsEditing(isEdit);
    setEntityType(type);
    setEditDialogOpen(true);
  }
  let extractProperties = (data) => {
    let p = Array();
    let spec = require('../questionnaireEditor/Section.json');
    Object.keys(spec[0]).filter(key => {return (key != 'label') && !!data[key]}).map(key => {
      p.push({name: key, label: key.charAt(0).toUpperCase() + key.slice(1).replace( /([A-Z])/g, " $1" ).toLowerCase(), value: data[key] + ""});
    });
    // Find conditionals
    Object.entries(data).filter(([key, value]) => (value['jcr:primaryType'] == 'lfs:Conditional')).map(([key, value]) => {
      p.push({
        name: "condition",
        label: "Condition",
        value : value?.operandA?.value.join(', ') + " " + value?.comparator + " " + value?.operandB?.value.join(', ')
      });
    })
    return p;
  }
  
  return (
    <Card variant="outlined">
      <QuestionnaireCardHeader
        avatar="view_stream"
        avatarColor="orange"
        type="Section"
        label={props.data.label}
        action={
          <div>
            <Button aria-controls={"simple-menu" + props.data['@name']} aria-haspopup="true" onClick={handleOpenMenu}>
              Add...
            </Button>
            <Menu
              id={"simple-menu" + props.data['@name']}
              anchorEl={anchorEl}
              keepMounted
              open={Boolean(anchorEl)}
              onClose={handleCloseMenu}
            >
              <MenuItem onClick={() => { openEditDialog(false, 'Question'); handleCloseMenu(); }}>Question</MenuItem>
              <MenuItem onClick={() => { openEditDialog(false, 'Section'); handleCloseMenu(); }}>Section</MenuItem>
            </Menu>
            <IconButton onClick={() => { openEditDialog(true, 'Section'); }}>
              <EditIcon />
            </IconButton>
            <IconButton onClick={() => { setDeleteDialogOpen(true); }}>
              <DeleteIcon />
            </IconButton>
          </div>
        }
      />
<<<<<<< HEAD
      <CardContent className={classes.questionSpacing}>
        <FieldsGrid fields={extractProperties(data)} classes={classes}/>
=======
      <CardContent style={{paddingLeft: "72px"}}>
        <FieldsGrid fields={extractProperties(data)} />
>>>>>>> 4db9aa0a
        <Grid container direction="column" spacing={8}>
          {
            data ?
                DisplayFormEntries(data, {onClose: onClose, classes: classes})
              : <Grid container justify="center"><Grid item><CircularProgress /></Grid></Grid>
          }
        </Grid>
      </CardContent>
      { editDialogOpen && <EditDialog
                            isEdit={isEditing}
                            data={data}
                            type={entityType}
                            isOpen={editDialogOpen}
                            onClose={() => { onClose(); setEditDialogOpen(false); }}
                            onCancel={() => { setEditDialogOpen(false); }}
                          />
      }
      { deleteDialogOpen && <DeleteDialog
                              isOpen={deleteDialogOpen}
                              data={data}
                              type="Section"
                              onClose={() => { onClose(); setDeleteDialogOpen(false); }}
                              onCancel={() => { setDeleteDialogOpen(false); }}
                            />
      }
    </Card>
  );
};

Section.propTypes = {
  data: PropTypes.object.isRequired
};

let QuestionnaireCardHeader = (props) => {
  return (
    <>
      <CardHeader
        disableTypography
        avatar={
          props.avatar || props.type ?
          <Avatar aria-label="recipe" style={{backgroundColor: props.avatarColor || "black"}}>{
            props.avatar ?
            <Icon>{props.avatar}</Icon> :
            props.type.charAt(0)
          }</Avatar>
          : null
        }
        title={
          <div>
            <Typography variant="overline">{props.type}</Typography>
            <Typography variant="h6">{props.label}</Typography>
          </div>
        }
        action={props.action}
      >
      </CardHeader>
    </>
  );
};

let FieldsGrid = (props) => {
  return (
    <Table aria-label="simple table">
      <TableBody>
        {props.fields?.map((row) => (
          <TableRow key={row.name}>
            <TableCell className={props.classes.tableThCell} component="th" scope="row">{row.label}:</TableCell>
            <TableCell align="left" className={props.classes.tableCell}>{row.value}</TableCell>
          </TableRow>
        ))}
      </TableBody>
    </Table>
  );
}<|MERGE_RESOLUTION|>--- conflicted
+++ resolved
@@ -336,13 +336,8 @@
           </div>
         }
       />
-<<<<<<< HEAD
       <CardContent className={classes.questionSpacing}>
         <FieldsGrid fields={extractProperties(data)} classes={classes}/>
-=======
-      <CardContent style={{paddingLeft: "72px"}}>
-        <FieldsGrid fields={extractProperties(data)} />
->>>>>>> 4db9aa0a
         <Grid container direction="column" spacing={8}>
           {
             data ?
