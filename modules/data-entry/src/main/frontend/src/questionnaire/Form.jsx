//
//  Licensed to the Apache Software Foundation (ASF) under one
//  or more contributor license agreements.  See the NOTICE file
//  distributed with this work for additional information
//  regarding copyright ownership.  The ASF licenses this file
//  to you under the Apache License, Version 2.0 (the
//  "License"); you may not use this file except in compliance
//  with the License.  You may obtain a copy of the License at
//
//   http://www.apache.org/licenses/LICENSE-2.0
//
//  Unless required by applicable law or agreed to in writing,
//  software distributed under the License is distributed on an
//  "AS IS" BASIS, WITHOUT WARRANTIES OR CONDITIONS OF ANY
//  KIND, either express or implied.  See the License for the
//  specific language governing permissions and limitations
//  under the License.
//

import React, { useEffect, useState } from "react";
import { withRouter, useHistory } from "react-router-dom";
import PropTypes from "prop-types";

import {
  Breadcrumbs,
  Button,
  CircularProgress,
  Fab,
  Grid,
  Link,
  Typography,
  Dialog,
  DialogTitle,
  DialogContent,
  IconButton,
  withStyles
} from "@material-ui/core";
import CloseIcon from "@material-ui/icons/Close";
import EditIcon from '@material-ui/icons/Edit';
import CloudUploadIcon from "@material-ui/icons/CloudUpload";
import DoneIcon from "@material-ui/icons/Done";
import WarningIcon from '@material-ui/icons/Warning';

import QuestionnaireStyle, { FORM_ENTRY_CONTAINER_PROPS } from "./QuestionnaireStyle";
import FormEntry, { QUESTION_TYPES, ENTRY_TYPES } from "./FormEntry";
import moment from "moment";
import { getHierarchy, getTextHierarchy } from "./Subject";
import { SelectorDialog, parseToArray } from "./SubjectSelector";
import { FormProvider } from "./FormContext";
import DialogueLoginContainer from "../login/loginDialogue.js";
import DeleteButton from "../dataHomepage/DeleteButton";
import FormPagination from "./FormPagination";
import { usePageNameWriterContext } from "../themePage/Page.jsx";

class Page {
  constructor(visible) {
    this.visible = visible;
    this.canBeVisible = true;
  }
  conditionalVisible = [];

  addConditionalVisible(visible, index) {
    this.conditionalVisible[index] = visible;
    this.canBeVisible = this.conditionalVisible.length === 0 || this.conditionalVisible.includes(true);
  }
}

// TODO Once components from the login module can be imported, open the login Dialog in-page instead of opening a popup window

// TODO Try to move the save-failed code somewhere more generic instead of the Form component

/**
 * Component that displays an editable Form.
 *
 * @example
 * <Form id="9399ca39-ab9a-4db4-bf95-7760045945fe"/>
 *
 * @param {string} id the identifier of a form; this is the JCR node name
 */
function Form (props) {
  let { classes, id } = props;
  // This holds the full form JSON, once it is received from the server
  let [ data, setData ] = useState();
  // Error message set when fetching the data from the server fails
  let [ error, setError ] = useState();
  // Marks that a save operation is in progress
  let [ saveInProgress, setSaveInProgress ] = useState();
  // Indicates whether the form has been saved or not. This has three possible values:
  // - undefined -> no save performed yet, or the form has been modified since the last save
  // - true -> data has been successfully saved
  // - false -> the save attempt failed
  // FIXME Replace this with a proper formState {unmodified, modified, saving, saved, saveFailed}
<<<<<<< HEAD
  let [ lastSaveStatus, setLastSaveStatus ] = useState(true);
=======
  let [ lastSaveStatus, setLastSaveStatus ] = useState(undefined);
>>>>>>> cca02cdd
  let [ lastSaveTimestamp, setLastSaveTimestamp ] = useState(null);
  let [ selectorDialogOpen, setSelectorDialogOpen ] = useState(false);
  let [ selectorDialogError, setSelectorDialogError ] = useState("");
  let [ changedSubject, setChangedSubject ] = useState();
  let [ loginDialogShow, setLoginDialogShow ] = useState(false);
  let [ errorCode, setErrorCode ] = useState();
  let [ errorMessage, setErrorMessage ] = useState("");
  let [ errorDialogDisplayed, setErrorDialogDisplayed ] = useState(false);
  let [ activePage, setActivePage ] = useState(0);
  let [ pages, setPages ] = useState([]);
  let [ paginationEnabled, setPaginationEnabled ] = useState(false);

  let formNode = React.useRef();
  let pageNameWriter = usePageNameWriterContext();

  useEffect(() => {
    window.addEventListener("beforeunload", saveData);
    // When component unmounts:
    return (() => {
      // always save when navigating away
      saveData();
      window.removeEventListener("beforeunload", saveData);
    });
  }, []);

<<<<<<< HEAD
  const history = useHistory();

  let goBack = () => {
    if (history.length > 2) {
      history.goBack();
    } else {
      history.replace("/");
    }
  }

=======
>>>>>>> cca02cdd
  // Fetch the form's data as JSON from the server.
  // The data will contain the form metadata,
  // such as authorship and versioning information, the associated subject,
  // the questionnaire definition,
  // and all the existing answers.
  // Once the data arrives from the server, it will be stored in the `data` state variable.
  let fetchData = () => {
    fetch(`/Forms/${id}.deep.json`)
      .then((response) => response.ok ? response.json() : Promise.reject(response))
      .then(handleResponse)
      .catch(handleFetchError);
  };

  // Callback method for the `fetchData` method, invoked when the data successfully arrived from the server.
  let handleResponse = (json) => {
    setData(json);
    setPaginationEnabled(!!json?.['questionnaire']?.['paginate']);
    setPages([]);
  };

  // Callback method for the `fetchData` method, invoked when the request failed.
  let handleFetchError = (response) => {
    setError(response);
    setData([]);  // Prevent an infinite loop if data was not set
  };

  // Event handler for the form submission event, replacing the normal browser form submission with a background fetch request.
  let saveData = (event, successCallback) => {
    // This stops the normal browser form submission
    event && event.preventDefault();

    // If the previous save attempt failed, instead of trying to save again, open a login popup
    if (lastSaveStatus === false) {
      loginToSave();
      return;
    }

    setSaveInProgress(true);
<<<<<<< HEAD
    // currentTarget is the element on which the event listener was placed and invoked, thus the <form> element
=======
>>>>>>> cca02cdd
    let data = new FormData(formNode.current);
    fetch(`/Forms/${id}`, {
      method: "POST",
      body: data,
      headers: {
        Accept: "application/json"
      }
    }).then((response) => {
<<<<<<< HEAD
      if (!(formNode?.current)) {
=======
       if (!(formNode?.current)) {
>>>>>>> cca02cdd
        // component no longer mounted
        // nothing to do
        return;
      }
      if (response.ok) {
        setLastSaveStatus(true);
        setLastSaveTimestamp(new Date());
<<<<<<< HEAD
        typeof(successCallback) == "function" && successCallback();
=======
>>>>>>> cca02cdd
      } else if (response.status === 500) {
        response.json().then((json) => {
          setErrorCode(json["status.code"]);
          setErrorMessage(json.error.message);
          openErrorDialog();
        })
        setLastSaveStatus(undefined);
      } else {
        // If the user is not logged in, offer to log in
        const sessionInfo = window.Sling.getSessionInfo();
        if (sessionInfo === null || sessionInfo.userID === 'anonymous') {
          // On first attempt to save while logged out, set status to false to make button text inform user
          setLastSaveStatus(false);
        }
      }
      })
      .finally(() => {formNode?.current && setSaveInProgress(false)});
  }

  // Open the login page in a new popup window, centered wrt the parent window
  let loginToSave = () => {
    setLastSaveStatus(undefined);
    setLoginDialogShow(true);
  }

  let handleLogin = (success) => {
    success && setLoginDialogShow(false);
    success && saveData();
  }

  // Handle when the subject of the form changes
  let changeSubject = (subject) => {
    setData( (old) => {
      let updated = {...old}
      updated.subject = subject;
      return(updated);
    })
    setChangedSubject(subject);
    setSelectorDialogOpen(false);
  }

  let openErrorDialog = () => {
    if (!errorDialogDisplayed) {
      setErrorDialogDisplayed(true);
    }
  }

  let closeErrorDialog = () => {
    if (errorDialogDisplayed) {
      setErrorDialogDisplayed(false);
    }
  }

  let handleSubmit = (event) => {
    // Do not save when login in progress
    // Prevents issue where submitting login dialog would try to save twice,
    // once before login complete and once after
    if (loginDialogShow === true) {
      return;
    }
    saveData(event, goBack);
  }

<<<<<<< HEAD
=======
  let parentDetails = data?.subject && getHierarchy(data.subject);
>>>>>>> cca02cdd
  let title = data?.questionnaire?.title || id || "";
  let subjectName = data?.subject && getTextHierarchy(data?.subject);
  useEffect(() => {
    pageNameWriter((subjectName ? subjectName + ": " : "") + title);
  }, [subjectName, title])

  // If the data has not yet been fetched, return an in-progress symbol
  if (!data) {
    fetchData();
    return (
      <Grid container justify="center"><Grid item><CircularProgress/></Grid></Grid>
    );
  }

  // Pagination logic

  let lastValidPage = () => {
    let result = pages.length - 1;
    while (result > 0 && !pages[result].canBeVisible) {
      result--;
    }
    return result;
  }

  let handlePageChange = (direction) => {
    if (paginationEnabled) {
      let change = (direction === "next" ? 1 : -1);
      let lastPage = lastValidPage();
      let nextPage = activePage;
      while ((change === 1 || nextPage > 0) && (change === -1 || nextPage < lastPage)) {
        nextPage += change;
        if (pages[nextPage].canBeVisible) break;
      }
      if (nextPage !== activePage) {
        window.scrollTo(0, 0);
      }
      setActivePage(nextPage);
    }
  }

  let previousEntryType;
  let questionIndex = 0;

  let addPage = (entryDefinition) => {
    if (paginationEnabled) {
      let page;
      if (QUESTION_TYPES.includes(entryDefinition["jcr:primaryType"]) && previousEntryType && QUESTION_TYPES.includes(previousEntryType)) {
        page = pages[pages.length - 1];
        questionIndex++;
      } else {
        page = new Page(!paginationEnabled || activePage == pages.length);
        pages.push(page);
        questionIndex = 0;
      }
      previousEntryType = entryDefinition["jcr:primaryType"];

      return {
        page: page,
        callback: (visible) => {page.addConditionalVisible(visible, questionIndex);}
      }
    } else {
      if (pages.length === 0) {
        pages.push(new Page(true));
      }
      return {page: pages[0], callback: ()=>{}}
    }
  }

  // If an error was returned, do not display a form at all, but report the error
  if (error) {
    return (
      <Grid container justify="center">
        <Grid item>
          <Typography variant="h2" color="error">
            Error obtaining form data: {error.status} {error.statusText}
          </Typography>
        </Grid>
      </Grid>
    );
  }

  pages.length = 0;

  let closeButtonProps = {
    color: "primary",
    disabled: saveInProgress,
    onClick: handleSubmit,
    "area-label": "close",
    title: "Save and close"
  }

  let closeIcon =
      saveInProgress ? <CloudUploadIcon /> :
      lastSaveStatus === false ? <WarningIcon /> :
      <DoneIcon />

  let closeButton =
    <div className={classes.mainActionWrapper}>
    {!paginationEnabled ?
      <Fab {...closeButtonProps}>{closeIcon}</Fab>
    :
      <IconButton {...closeButtonProps}>{closeIcon}</IconButton>
    }
    {saveInProgress && <CircularProgress size={paginationEnabled ? 48 : 56} />}
    </div>

  let parentDetails = data?.subject && getHierarchy(data.subject);

  return (
    <form action={data["@path"]} method="POST" onSubmit={handleSubmit} onChange={()=>setLastSaveStatus(undefined)} key={id} ref={formNode}>
      <Grid container {...FORM_ENTRY_CONTAINER_PROPS} >
        <Grid item className={classes.formHeader} xs={12}>
          { parentDetails && <Typography variant="overline">
            {parentDetails}
            <IconButton className={classes.hierarchyEditButton} size="small" onClick={() => {setSelectorDialogOpen(true)}}>
              <EditIcon fontSize="small" />
            </IconButton>
          </Typography> }
          <Typography variant="h2">
            {title}
            <DeleteButton
              entryPath={data ? data["@path"] : "/Forms/"+id}
              entryName={(data?.subject?.identifier || "Subject") + ": " + (title)}
              entryType={data?.questionnaire?.title || "Form"}
              shouldGoBack={true}
              buttonClass={classes.titleButton}
            />
          </Typography>
          <Breadcrumbs separator="·">
          {
            data && data['jcr:createdBy'] && data['jcr:created'] ?
            <Typography variant="overline">Entered by {data['jcr:createdBy']} on {moment(data['jcr:created']).format("dddd, MMMM Do YYYY")}</Typography>
            : ""
          }
          {
            lastSaveTimestamp ?
            <Typography variant="overline">{saveInProgress ? "Saving ... " : "Saved " + moment(lastSaveTimestamp.toISOString()).calendar()}</Typography>
            : ""
          }
          </Breadcrumbs>
        </Grid>
        <FormProvider>
          <SelectorDialog
            allowedTypes={parseToArray(data?.['questionnaire']?.['requiredSubjectTypes'])}
            error={selectorDialogError}
            open={selectorDialogOpen}
            onChange={changeSubject}
            onClose={() => {setSelectorDialogOpen(false)}}
            onError={setSelectorDialogError}
            title="Set subject"
            selectedQuestionnaire={data?.questionnaire}
            />
          {changedSubject &&
            <React.Fragment>
              <input type="hidden" name={`${data["@path"]}/subject`} value={changedSubject["@path"]}></input>
              <input type="hidden" name={`${data["@path"]}/subject@TypeHint`} value="Reference"></input>
            </React.Fragment>
          }
          {
            Object.entries(data.questionnaire)
              .filter(([key, value]) => ENTRY_TYPES.includes(value['jcr:primaryType']))
              .map(([key, entryDefinition]) => {
                let pageResult = addPage(entryDefinition);
                return <FormEntry
                  key={key}
                  entryDefinition={entryDefinition}
                  path={"."}
                  depth={0}
                  existingAnswers={data}
                  keyProp={key}
                  classes={classes}
                  onChange={()=>setLastSaveStatus(undefined)}
                  visibleCallback={pageResult.callback}
                  pageActive={pageResult.page.visible}
                />
              })
          }
        </FormProvider>
        {lastValidPage() > 0 ?
        <Grid item xs={12} className={classes.formFooter}>
         <Grid container direction="row" justify="flex-end" alignItems="flex-start" spacing={0}>
          <Grid item xs={11}>
          <FormPagination
            lastPage={lastValidPage}
            activePage={activePage}
            saveInProgress={saveInProgress}
            lastSaveStatus={lastSaveStatus}
            handlePageChange={handlePageChange}
            />
          </Grid>
          <Grid item xs={1}>{closeButton}</Grid>
         </Grid>
        </Grid>
        :
        <Grid item xs={1} className={classes.mainPageAction}>{closeButton}</Grid>
        }
      </Grid>
      <DialogueLoginContainer isOpen={loginDialogShow} handleLogin={handleLogin}/>
      <Dialog open={errorDialogDisplayed} onClose={closeErrorDialog}>
        <DialogTitle disableTypography>
          <Typography variant="h6" color="error" className={classes.dialogTitle}>Failed to save</Typography>
          <IconButton onClick={closeErrorDialog} className={classes.closeButton}>
            <CloseIcon />
          </IconButton>
        </DialogTitle>
        <DialogContent>
            <Typography variant="body1">Server responded with response code {errorCode}:<br />{errorMessage}</Typography>
        </DialogContent>
      </Dialog>
    </form>
  );
};

export default withStyles(QuestionnaireStyle)(withRouter(Form));<|MERGE_RESOLUTION|>--- conflicted
+++ resolved
@@ -90,11 +90,8 @@
   // - true -> data has been successfully saved
   // - false -> the save attempt failed
   // FIXME Replace this with a proper formState {unmodified, modified, saving, saved, saveFailed}
-<<<<<<< HEAD
-  let [ lastSaveStatus, setLastSaveStatus ] = useState(true);
-=======
+
   let [ lastSaveStatus, setLastSaveStatus ] = useState(undefined);
->>>>>>> cca02cdd
   let [ lastSaveTimestamp, setLastSaveTimestamp ] = useState(null);
   let [ selectorDialogOpen, setSelectorDialogOpen ] = useState(false);
   let [ selectorDialogError, setSelectorDialogError ] = useState("");
@@ -120,7 +117,6 @@
     });
   }, []);
 
-<<<<<<< HEAD
   const history = useHistory();
 
   let goBack = () => {
@@ -131,8 +127,6 @@
     }
   }
 
-=======
->>>>>>> cca02cdd
   // Fetch the form's data as JSON from the server.
   // The data will contain the form metadata,
   // such as authorship and versioning information, the associated subject,
@@ -171,10 +165,6 @@
     }
 
     setSaveInProgress(true);
-<<<<<<< HEAD
-    // currentTarget is the element on which the event listener was placed and invoked, thus the <form> element
-=======
->>>>>>> cca02cdd
     let data = new FormData(formNode.current);
     fetch(`/Forms/${id}`, {
       method: "POST",
@@ -183,11 +173,7 @@
         Accept: "application/json"
       }
     }).then((response) => {
-<<<<<<< HEAD
-      if (!(formNode?.current)) {
-=======
        if (!(formNode?.current)) {
->>>>>>> cca02cdd
         // component no longer mounted
         // nothing to do
         return;
@@ -195,10 +181,7 @@
       if (response.ok) {
         setLastSaveStatus(true);
         setLastSaveTimestamp(new Date());
-<<<<<<< HEAD
         typeof(successCallback) == "function" && successCallback();
-=======
->>>>>>> cca02cdd
       } else if (response.status === 500) {
         response.json().then((json) => {
           setErrorCode(json["status.code"]);
@@ -262,10 +245,7 @@
     saveData(event, goBack);
   }
 
-<<<<<<< HEAD
-=======
   let parentDetails = data?.subject && getHierarchy(data.subject);
->>>>>>> cca02cdd
   let title = data?.questionnaire?.title || id || "";
   let subjectName = data?.subject && getTextHierarchy(data?.subject);
   useEffect(() => {
