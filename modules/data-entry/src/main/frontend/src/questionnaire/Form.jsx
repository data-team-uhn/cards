--- conflicted
+++ resolved
@@ -151,14 +151,8 @@
     }
 
     setSaveInProgress(true);
-<<<<<<< HEAD
     let data = new FormData(formNode.current);
-    fetch(`/Forms/${id}`, {
-=======
-    // currentTarget is the element on which the event listener was placed and invoked, thus the <form> element
-    let data = new FormData(event ? event.currentTarget : formNode.current);
     return fetch(formURL, {
->>>>>>> f6cba8ea
       method: "POST",
       body: data,
       headers: {
