--- conflicted
+++ resolved
@@ -100,15 +100,8 @@
   let formNode = React.useRef();
 
   useEffect(() => {
-<<<<<<< HEAD
-    const timer = setInterval(() => {
-      console.log("Checking if should autosave...");
-      if (lastSaveStatus === undefined) {
-      console.log("Autosaving...");
-=======
     let backgroundSave = () => {
       if (data && lastSaveStatus === undefined) {
->>>>>>> 809b4376
         saveData();
       }
     }
