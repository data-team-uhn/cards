//
//  Licensed to the Apache Software Foundation (ASF) under one
//  or more contributor license agreements.  See the NOTICE file
//  distributed with this work for additional information
//  regarding copyright ownership.  The ASF licenses this file
//  to you under the Apache License, Version 2.0 (the
//  "License"); you may not use this file except in compliance
//  with the License.  You may obtain a copy of the License at
//
//   http://www.apache.org/licenses/LICENSE-2.0
//
//  Unless required by applicable law or agreed to in writing,
//  software distributed under the License is distributed on an
//  "AS IS" BASIS, WITHOUT WARRANTIES OR CONDITIONS OF ANY
//  KIND, either express or implied.  See the License for the
//  specific language governing permissions and limitations
//  under the License.
//

import React, { useState } from "react";
import PropTypes from "prop-types";

import {
  Button,
  CircularProgress,
  Grid,
  Typography,
  withStyles
} from "@material-ui/core";

import QuestionnaireStyle, { FORM_ENTRY_CONTAINER_PROPS } from "./QuestionnaireStyle";
import FormEntry, { ENTRY_TYPES } from "./FormEntry";
<<<<<<< HEAD
import moment from "moment";
=======
import { FormProvider } from "./FormContext";
>>>>>>> 0d02c92c

// TODO Once components from the login module can be imported, open the login Dialog in-page instead of opening a popup window

// TODO Try to move the save-failed code somewhere more generic instead of the Form component

/**
 * Component that displays an editable Form.
 *
 * @example
 * <Form id="9399ca39-ab9a-4db4-bf95-7760045945fe"/>
 *
 * @param {string} id the identifier of a form; this is the JCR node name
 */
function Form (props) {
  let { classes, id } = props;
  // This holds the full form JSON, once it is received from the server
  let [ data, setData ] = useState();
  // Error message set when fetching the data from the server fails
  let [ error, setError ] = useState();
  // Marks that a save operation is in progress
  let [ saveInProgress, setSaveInProgress ] = useState();
  // Indicates whether the form has been saved or not. This has three possible values:
  // - undefined -> no save performed yet, or the form has been modified since the last save
  // - true -> data has been successfully saved
  // - false -> the save attempt failed
  // FIXME Replace this with a proper formState {unmodified, modified, saving, saved, saveFailed}
  let [ lastSaveStatus, setLastSaveStatus ] = useState(undefined);

  // Fetch the form's data as JSON from the server.
  // The data will contain the form metadata,
  // such as authorship and versioning information, the associated subject,
  // the questionnaire definition,
  // and all the existing answers.
  // Once the data arrives from the server, it will be stored in the `data` state variable.
  let fetchData = () => {
    fetch(`/Forms/${id}.deep.json`)
      .then((response) => response.ok ? response.json() : Promise.reject(response))
      .then(handleResponse)
      .catch(handleError);
  };

  // Callback method for the `fetchData` method, invoked when the data successfully arrived from the server.
  let handleResponse = (json) => {
    setData(json);
  };

  // Callback method for the `fetchData` method, invoked when the request failed.
  let handleError = (response) => {
    setError(response);
    setData([]);  // Prevent an infinite loop if data was not set
  };

  // Event handler for the form submission event, replacing the normal browser form submission with a background fetch request.
  let saveData = (event) => {
    // This stops the normal browser form submission
    event.preventDefault();

    // If the previous save attempt failed, instead of trying to save again, open a login popup
    if (lastSaveStatus === false) {
      loginToSave();
      return;
    }

    setSaveInProgress(true);
    // currentTarget is the element on which the event listener was placed and invoked, thus the <form> element
    let data = new FormData(event.currentTarget);
    fetch(`/Forms/${id}`, {
      method: "POST",
      body: data
    }).then((response) => response.ok ? true : Promise.reject(response))
      .then(() => setLastSaveStatus(true))
      // FIXME Use setError?
      .catch(() => {
        // If the user is not logged in, offer to log in
        const sessionInfo = window.Sling.getSessionInfo();
        if (sessionInfo === null || sessionInfo.userID === 'anonymous') {
          // On first attempt to save while logged out, set status to false to make button text inform user
          setLastSaveStatus(false);
        }
      })
      .finally(() => setSaveInProgress(false));
  }

  // Open the login page in a new popup window, centered wrt the parent window
  let loginToSave = () => {
    const width = 600;
    const height = 800;
    const top = window.top.outerHeight / 2 + window.top.screenY - ( height / 2);
    const left = window.top.outerWidth / 2 + window.top.screenX - ( width / 2);
    // After a successful log in, the login dialog code will "open" the specified resource, which results in executing the specified javascript code
    window.open("/login.html?resource=javascript%3Awindow.close()", "loginPopup", `width=${width}, height=${height}, top=${top}, left=${left}`);
    // Display 'save' on button
    setLastSaveStatus(undefined);
  }

  // If the data has not yet been fetched, return an in-progress symbol
  if (!data) {
    fetchData();
    return (
      <Grid container justify="center"><Grid item><CircularProgress/></Grid></Grid>
    );
  }

  // If an error was returned, do not display a form at all, but report the error
  if (error) {
    return (
      <Grid container justify="center">
        <Grid item>
          <Typography variant="h2" color="error">
            Error obtaining form data: {error.status} {error.statusText}
          </Typography>
        </Grid>
      </Grid>
    );
  }

  return (
    <form action={data["@path"]} method="POST" onSubmit={saveData} onChange={()=>setLastSaveStatus(undefined)} key={id}>
      <Grid container {...FORM_ENTRY_CONTAINER_PROPS} >
        <Grid item>
          {
            data && data.questionnaire && data.questionnaire.title ?
              <Typography variant="overline">{data.questionnaire.title}</Typography>
            : ""
          }
          {
            data && data.subject && data.subject.identifier ?
              <Typography variant="h2">{data.subject.identifier}</Typography>
            : <Typography variant="h2">{id}</Typography>
          }
          {
            data && data['jcr:createdBy'] && data['jcr:created'] ?
            <Typography variant="overline">Entered by {data['jcr:createdBy']} on {moment(data['jcr:created']).format("dddd, MMMM Do YYYY")}</Typography>
            : ""
          }
        </Grid>
        <FormProvider>
          {
            Object.entries(data.questionnaire)
              .filter(([key, value]) => ENTRY_TYPES.includes(value['jcr:primaryType']))
              .map(([key, entryDefinition]) => FormEntry(entryDefinition, ".", 0, data, key))
          }
        </FormProvider>
      </Grid>

      <Button
        type="submit"
        variant="contained"
        color="primary"
        disabled={saveInProgress}
        className={classes.saveButton}
      >
        {saveInProgress ? 'Saving' :
        lastSaveStatus === true ? 'Saved' :
        lastSaveStatus === false ? 'Save failed, log in and try again?' :
        'Save'}
      </Button>
    </form>
  );
};

export default withStyles(QuestionnaireStyle)(Form);<|MERGE_RESOLUTION|>--- conflicted
+++ resolved
@@ -30,11 +30,8 @@
 
 import QuestionnaireStyle, { FORM_ENTRY_CONTAINER_PROPS } from "./QuestionnaireStyle";
 import FormEntry, { ENTRY_TYPES } from "./FormEntry";
-<<<<<<< HEAD
 import moment from "moment";
-=======
 import { FormProvider } from "./FormContext";
->>>>>>> 0d02c92c
 
 // TODO Once components from the login module can be imported, open the login Dialog in-page instead of opening a popup window
 
