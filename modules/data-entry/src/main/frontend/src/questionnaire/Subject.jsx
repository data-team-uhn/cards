--- conflicted
+++ resolved
@@ -527,13 +527,8 @@
                       width: '1%',
                       whiteSpace: 'nowrap',
                     },
-<<<<<<< HEAD
                     render: rowData => <Link to={"/content.html" + rowData["@path"]} underline="hover">
-                                         {moment(rowData['jcr:created']).format("YYYY-MM-DD")}
-=======
-                    render: rowData => <Link to={"/content.html" + rowData["@path"]}>
                                          {DateTime.fromISO(rowData['jcr:created']).toFormat("yyyy-MM-dd")}
->>>>>>> 1957fb10
                                        </Link> },
                   { title: 'Status',
                     cellStyle: {
