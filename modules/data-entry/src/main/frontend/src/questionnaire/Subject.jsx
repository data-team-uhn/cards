//
//  Licensed to the Apache Software Foundation (ASF) under one
//  or more contributor license agreements.  See the NOTICE file
//  distributed with this work for additional information
//  regarding copyright ownership.  The ASF licenses this file
//  to you under the Apache License, Version 2.0 (the
//  "License"); you may not use this file except in compliance
//  with the License.  You may obtain a copy of the License at
//
//   http://www.apache.org/licenses/LICENSE-2.0
//
//  Unless required by applicable law or agreed to in writing,
//  software distributed under the License is distributed on an
//  "AS IS" BASIS, WITHOUT WARRANTIES OR CONDITIONS OF ANY
//  KIND, either express or implied.  See the License for the
//  specific language governing permissions and limitations
//  under the License.
//

import React, { useState, useContext, useEffect } from "react";
import { Link, useLocation } from 'react-router-dom';
import PropTypes from "prop-types";
import moment from "moment";

<<<<<<< HEAD
import { amendMoment, MONTH_FORMATS, DATE_FORMATS } from "./DateQuestion.jsx";
=======
import { formatDateAnswer } from "./DateQuestion.jsx";
>>>>>>> f427c4c5
import QuestionnaireStyle from "./QuestionnaireStyle.jsx";
import NewFormDialog from "../dataHomepage/NewFormDialog";
import { usePageNameWriterContext } from "../themePage/Page.jsx";
import { fetchWithReLogin, GlobalLoginContext } from "../login/loginDialogue.js";
import MaterialTable, { MTablePagination } from 'material-table';

import {
  Avatar,
  CircularProgress,
  Chip,
  Grid,
  Typography,
  withStyles,
  Button,
} from "@material-ui/core";
import DeleteButton from "../dataHomepage/DeleteButton.jsx";

const QUESTION_TYPES = ["lfs:Question"];
const SECTION_TYPES = ["lfs:Section"];
const ENTRY_TYPES = QUESTION_TYPES.concat(SECTION_TYPES);

/***
 * Create a URL that checks for the existence of a subject
 */
let createQueryURL = (query, type) => {
  let url = new URL("/query", window.location.origin);
  url.searchParams.set("query", `SELECT * FROM [${type}] as n` + query);
  return url;
}

let defaultCreator = (node) => {
  return {to: "/content.html" + node["@path"]}
}

// Extract the subject id from the subject path
// returns null if the parameter is not a valid subject path (expected format: Subjects/<id>)
export function getSubjectIdFromPath (path) {
  return /Subjects\/(.+)/.exec(path || '')?.[1];
}

// Recursive function to get a flat list of parents
export function getHierarchy (node, RenderComponent, propsCreator) {
  let HComponent = RenderComponent || Link;
  let hpropsCreator = propsCreator || defaultCreator;
  let props = hpropsCreator(node);
  let output = <React.Fragment>{node.type.label} <HComponent {...props}>{node.identifier}</HComponent></React.Fragment>;
  if (node["parents"]) {
    let ancestors = getHierarchy(node["parents"], HComponent, propsCreator);
    return <React.Fragment>{ancestors} / {output}</React.Fragment>
  } else {
    return output;
  }
}

// Recursive function to get a flat list of parents with no links and subject labels
export function getTextHierarchy (node, withType = false) {
  let type = withType ? (node?.["type"]?.["@name"] + " "): "";
  let output = node.identifier;
  if (node["parents"]) {
    let ancestors = getTextHierarchy(node["parents"], withType);
    return `${ancestors} / ${type}${output}`;
  } else {
    return type + output;
  }
}

/**
 * Component that displays a Subject.
 *
 * @example
 * <Subject id="9399ca39-ab9a-4db4-bf95-7760045945fe"/>
 *
 * @param {string} id the identifier of a subject; this is the JCR node name
 * @param {int} maxDisplayed the maximum number of form question/answers to be displayed. defaults to 4
 */

function Subject(props) {
  let { id, classes, maxDisplayed, pageSize } = props;
  const [currentSubject, setCurrentSubject] = useState();
  const [currentSubjectId, setCurrentSubjectId] = useState(id);

  const location = useLocation();

  useEffect(() => {
    let newId = getSubjectIdFromPath(location.pathname);
    newId && setCurrentSubjectId(newId);
  }, [location]);

  let pageTitle = currentSubject && getTextHierarchy(currentSubject, true);

  // Change the title of the page whenever parentDetails changes
  let pageNameWriter = usePageNameWriterContext();
  useEffect(() => {
    pageTitle && pageNameWriter(pageTitle);
  }, [pageTitle]);

  // the subject data, fetched in the SubjectContainer component, will be stored in the `type` state
  function handleSubject(e) {
    setCurrentSubject(e);
  }

  return (
    <React.Fragment>
      <div className={classes.mainPageAction}>
        <NewFormDialog currentSubject={currentSubject}>
          New form for this Subject
        </NewFormDialog>
      </div>
      <SubjectContainer id={currentSubjectId} key={currentSubjectId}  classes={classes} maxDisplayed={maxDisplayed} getSubject={handleSubject} pageSize={pageSize}/>
    </React.Fragment>
  );
}

/**
 * Component that recursively gets and displays the selected subject and its related SubjectTypes
 */
function SubjectContainer(props) {
  let { id, classes, level, maxDisplayed, pageSize, getSubject } = props;
  // This holds the full form JSON, once it is received from the server
  let [ data, setData ] = useState();
  // Error message set when fetching the data from the server fails
  let [ error, setError ] = useState();
  // hold related subjects
  let [relatedSubjects, setRelatedSubjects] = useState();
  // whether the subject has been deleted
  let [ deleted, setDeleted ] = useState();

  let globalLoginDisplay = useContext(GlobalLoginContext);

  // 'level' of subject component
  const currentLevel = level || 0;

  if (deleted) {
    return null;
  }

  // Fetch the subject's data as JSON from the server.
  // The data will contain the subject metadata,
  // such as authorship and versioning information.
  // Once the data arrives from the server, it will be stored in the `data` state variable.
  let fetchData = () => {
    fetchWithReLogin(globalLoginDisplay, `/Subjects/${id}.deep.json`)
      .then((response) => response.ok ? response.json() : Promise.reject(response))
      .then(handleResponse)
      .catch(handleError);
  };

  // Callback method for the `fetchData` method, invoked when the data successfully arrived from the server.
  let handleResponse = (json) => {
    if (currentLevel == 0) {
      // sends the data to the parent component
      getSubject(json);
    }
    setData(json);
  };

  // Callback method for the `fetchData` method, invoked when the request failed.
  let handleError = (response) => {
    setError(response);
    setData([]);  // Prevent an infinite loop if data was not set
  };

  // If the data has not yet been fetched, return an in-progress symbol
  if (!data) {
    fetchData();
    return (
      <Grid container justify="center"><Grid item><CircularProgress/></Grid></Grid>
    );
  }

  let check_url = createQueryURL(` WHERE n.'parents'='${data?.['jcr:uuid']}' order by n.'jcr:created'`, "lfs:Subject");
  let fetchRelated = () => {
    fetchWithReLogin(globalLoginDisplay, check_url)
    .then((response) => response.ok ? response.json() : Promise.reject(response))
    .then((json) => {setRelatedSubjects(json.rows);})
    .catch(handleError);
  }

  if (!relatedSubjects) {
    fetchRelated();
  }

  if (error) {
    return (
      <Grid container justify="center">
        <Grid item>
          <Typography variant="h2" color="error">
            Error obtaining subject data: {error.status} {error.statusText ? error.statusText : error.toString()}
          </Typography>
        </Grid>
      </Grid>
    );
  }

  return (
    data && <Grid container spacing={4} direction="column" className={classes.subjectContainer}>
      <SubjectMember classes={classes} id={id} level={currentLevel} data={data} maxDisplayed={maxDisplayed} pageSize={pageSize} onDelete={() => {setDeleted(true)}}/>
      {relatedSubjects && relatedSubjects.length > 0 ?
        (<Grid item xs={12} className={classes.subjectNestedContainer}>
          {relatedSubjects.map( (subject, i) => {
            // Render component again for each related subject
            return(
              <SubjectContainer key={i} classes={classes} id={subject["@name"]} level={currentLevel+1} maxDisplayed={maxDisplayed} pageSize={pageSize}/>
            )
          })}
        </Grid>
        ) : ""
      }
    </Grid>
  );
}

/**
 * Component that displays the subject chart header, with subject id, parents, and actions
 */
function SubjectHeader (props) {
  let {data, classes, title, action} = props;
  let parentDetails = data && data['parents'] && getHierarchy(data['parents']);

  return (
    <Grid item className={classes.subjectHeader}>
      {parentDetails && <Typography variant="overline">{parentDetails}</Typography>}
      <Typography variant="h2">{title}{action}</Typography>
      {
        data && data['jcr:createdBy'] && data['jcr:created'] ?
        <Typography
          variant="overline"
          className={classes.subjectSubHeader}>
            Entered by {data['jcr:createdBy']} on {moment(data['jcr:created']).format("dddd, MMMM Do YYYY")}
        </Typography>
        : ""
      }
    </Grid>
  )
}

/**
 * Component that displays all forms related to a Subject.
 */
function SubjectMember (props) {
  let { id, classes, level, data, maxDisplayed, pageSize, onDelete } = props;
  // Error message set when fetching the data from the server fails
  let [ error, setError ] = useState();
  // table data: related forms to the subject
  let [tableData, setTableData] = useState();
  let [subjectGroups, setSubjectGroups] = useState();

  let globalLoginDisplay = useContext(GlobalLoginContext);

  const customUrl=`/Forms.paginate?fieldname=subject&fieldvalue=${encodeURIComponent(data['jcr:uuid'])}&includeallstatus=true&limit=1000`;

  // Fetch the forms associated with the subject as JSON from the server
  // It will be stored in the `tableData` state variable
  let fetchTableData = () => {
    fetchWithReLogin(globalLoginDisplay, customUrl)
    .then((response) => response.ok ? response.json() : Promise.reject(response))
    .then(handleTableResponse)
    .catch(handleTableError);
  };

  let handleTableResponse = (json) => {
    setTableData(json.rows);
    let groups = {};
    json.rows.map( (entry, i) => {
      let title = entry.questionnaire.title || entry.questionnaire["@name"];
      groups[title]?.push(entry) || (groups[title] = [entry]);
    })
    setSubjectGroups(groups);
  };

  let handleTableError = (response) => {
    setError(response);
    setTableData([]);
    setSubjectGroups({});
  };

  let wordToTitleCase = (word) => {
    return word[0].toUpperCase() + word.slice(1).toLowerCase();
  }

  // If the data has not yet been fetched, fetch
  if (!tableData) {
    fetchTableData();
  }

  // If an error was returned, do not display a subject at all, but report the error
  if (error) {
    return (
      <Grid container justify="center">
        <Grid item>
          <Typography variant="h2" color="error">
            Error obtaining subject data: {error.status} {error.statusText ? error.statusText : error.toString()}
          </Typography>
        </Grid>
      </Grid>
    );
  }

  // change styling based on 'level'
  let headerStyle = (level == 0 ? "h2" : (level == 1 ? "h4" : "h5"));

  let identifier = data && data.identifier ? data.identifier : id;
  let label = data?.type?.label || "Subject";
  let title = `${label} ${identifier}`;
  let path = data ? data["@path"] : "/Subjects/" + id;
  let avatar = level > 0 && <Avatar className={classes.subjectAvatar}>{label.split(' ').map(s => s?.charAt(0)).join('').toUpperCase()}</Avatar>;
  let action = <DeleteButton
                 entryPath={path}
                 entryName={title}
                 entryType={label}
                 shouldGoBack={level === 0}
                 onComplete={onDelete}
                 buttonClass={level === 0 ? classes.subjectHeaderButton : classes.childSubjectHeaderButton}
                 size={level === 0 ? "large" : null}
               />

  return ( data &&
    <>
    {
      level == 0 ?
        <SubjectHeader data={data} classes={classes} title={title} action={action} />
      :
        <Grid item className={classes.subjectTitleWithAvatar}>
          <Grid container direction="row" spacing={1} justify="flex-start">
            <Grid item xs={false}>{avatar}</Grid>
            <Grid item>
              <Typography variant={headerStyle}>
                 <Link to={"/content.html" + path}>{title}</Link>
                 {action}
              </Typography>
            </Grid>
          </Grid>
        </Grid>
      }
      { subjectGroups && Object.keys(subjectGroups).length > 0 && <>
        {
          Object.keys(subjectGroups).map( (questionnaireTitle, j) => {
            return(<Grid item key={questionnaireTitle}>
              <Typography variant="h6">{questionnaireTitle}</Typography>
              <Typography variant="subtitle1" color="textSecondary">{subjectGroups[questionnaireTitle]?.[0]?.questionnaire?.description}</Typography>
              <MaterialTable
                data={subjectGroups[questionnaireTitle]}
                style={{ boxShadow : 'none' }}
                options={{
                  actionsColumnIndex: -1,
                  emptyRowsWhenPaging: false,
                  toolbar: false,
                  pageSize: pageSize,
                  header: false,
                  rowStyle: {
                    verticalAlign: 'top',
                  }
                }}
                columns={[
                  { title: 'Created',
                    cellStyle: {
                      paddingLeft: 0,
                      fontWeight: "bold",
                      width: '1%',
                      whiteSpace: 'nowrap',
                    },
                    render: rowData => <Link to={"/content.html" + rowData["@path"]}>
                                         {moment(rowData['jcr:created']).format("YYYY-MM-DD")}
                                       </Link> },
                  { title: 'Status',
                    cellStyle: {
                      width: '1%',
                      whiteSpace: 'pre-wrap',
                      paddingBottom: "8px",
                    },
                    render: rowData => <React.Fragment>
                                         {rowData["statusFlags"].map((status) => {
                                           return <Chip
                                             key={status}
                                             label={wordToTitleCase(status)}
                                             className={`${classes.subjectChip} ${classes[status + "Chip"] || classes.DefaultChip}`}
                                             size="small"
                                           />
                                         })}
                                       </React.Fragment> },
                  { title: 'Summary',
                    render: rowData => <FormData className={classes.formData} formID={rowData["@name"]} maxDisplayed={maxDisplayed}/> },
                  { title: 'Actions',
                    cellStyle: {
                      padding: '0',
                      width: '20px',
                      textAlign: 'end'
                    },
                    render: rowData => <DeleteButton
                                          entryPath={rowData["@path"]}
                                          entryName={`${identifier}: ${rowData.questionnaire["@name"]}`}
                                          entryType="Form"
                                          warning={rowData ? rowData["@referenced"] : false}
                                          onComplete={fetchTableData}
                                        /> },
                ]}
                components={{
                    Pagination: props => { const { classes, ...other } = props;
                                           return (subjectGroups[questionnaireTitle].length > pageSize && <MTablePagination {...other} />)}
                }}
               />
            </Grid>)
          })
        }
        </>
      }
    </>
  );
};

// Component that displays a preview of the saved form answers
function FormData(props) {
  let { formID, maxDisplayed } = props;
  // This holds the full form JSON, once it is received from the server
  let [ data, setData ] = useState();
  // Error message set when fetching the data from the server fails
  let [ error, setError ] = useState();
  // number of form question/answers listed, will increase
  let displayed = 0;

  let globalLoginDisplay = useContext(GlobalLoginContext);

  // Fetch the form's data from the server
  // It will be stored in the `data` state variable
  let getFormData = (formID) => {
    fetchWithReLogin(globalLoginDisplay, `/Forms/${formID}.deep.json`)
        .then((response) => response.ok ? response.json() : Promise.reject(response))
        .then((json) => setData(json))
        .catch(handleFormError)
  }

  let handleFormError = (response) => {
    setError(response);
    setData([]);  // Prevent an infinite loop if data was not set
  };

  // If the data has not yet been fetched, return an in-progress symbol
  if (!data) {
    getFormData(formID);
    return (
      <Grid container justify="center"><Grid item><CircularProgress/></Grid></Grid>
    );
  }

  if (error) {
    return (
      <Typography variant="h2" color="error">
        Error obtaining form data: {error.status} {error.statusText}
      </Typography>
    );
  }
  // Handle questions and sections differently
  let handleDisplay = (entryDefinition, data, key) => {
    if (QUESTION_TYPES.includes(entryDefinition["jcr:primaryType"])) {
      return displayQuestion(entryDefinition, data, key);
    } else if (SECTION_TYPES.includes(entryDefinition["jcr:primaryType"])) {
      // If a section is found, filter questions inside the section
      let currentSection = Object.entries(data.questionnaire)
        .filter(([key, value]) => SECTION_TYPES.includes(value['jcr:primaryType']) && value["@name"] == entryDefinition["@name"])[0]
      currentSection = currentSection ? currentSection[1] : "";
      let currentAnswers = Object.entries(data)
        .filter(([key, value]) => value["sling:resourceType"] == "lfs/AnswerSection" && value["section"]["@name"] == entryDefinition["@name"])[0];
      currentAnswers = currentAnswers ? currentAnswers[1] : "";
      return (
        Object.entries(currentSection)
        .filter(([key, value]) => QUESTION_TYPES.includes(value['jcr:primaryType']))
        .map(([key, entryDefinition]) => handleDisplay(entryDefinition, currentAnswers, key))
      )
    }
  }
  // Display the questions/question found within sections
  let displayQuestion = (entryDefinition, data, key) => {
    const existingQuestionAnswer = data && Object.entries(data)
      .find(([key, value]) => value["sling:resourceSuperType"] == "lfs/Answer"
        && value["question"]["jcr:uuid"] === entryDefinition["jcr:uuid"]);

    // question title, to be used when 'previewing' the form
    const questionTitle = entryDefinition["text"];

    if (typeof(existingQuestionAnswer?.[1]?.value) != "undefined" && (displayed < maxDisplayed)) {
      let existingAnswerValue = existingQuestionAnswer[1]["value"];
      // TODO: Other question types will need to be handled as well
      let content = "";
      switch(entryDefinition["dataType"]) {
        case "file":
          // The value can either be a single value or an array of values; force it into an array
          existingAnswerValue = Array.of(existingAnswerValue).flat();
          content = <>
            {existingAnswerValue.map((answerValue, idx) => {
              let filename = /[^/]*$/.exec(answerValue)[0];
              let prefix = idx > 0 ? ", " : ""; // Seperator space between different files
              return <>{prefix}<a href={answerValue} target="_blank" rel="noopener" download>{filename}</a></>
            })}
            </>
          break;
        case "date":
<<<<<<< HEAD
          let date = amendMoment(moment(existingAnswerValue), entryDefinition?.["dateFormat"]);
          // NB: This code is ripped from DateQuestion, and will need to change if DateQuestion changes its method of displaying dates
          let isMonth = MONTH_FORMATS.includes(entryDefinition?.["dateFormat"]);
          let isDate = DATE_FORMATS.includes(entryDefinition?.["dateFormat"]);
          content = !date.isValid() ? "" :
            isMonth ? date.format(moment.HTML5_FMT.MONTH) :
            isDate ? date.format(moment.HTML5_FMT.DATE) :
            date.format(moment.HTML5_FMT.DATETIME_LOCAL);
=======
          content = formatDateAnswer(entryDefinition?.["dateFormat"], existingAnswerValue);
>>>>>>> f427c4c5
          break;
        case "boolean":
          content = existingAnswerValue == 1 ? (entryDefinition?.["yesLabel"] || "Yes")
                  : existingAnswerValue == 0 ? (entryDefinition?.["noLabel"] || "No")
                  : (entryDefinition?.["unknownLabel"] || "Unknown")
          break;
        case "pedigree":
          if (!existingAnswerValue) {
            // Display absolutely nothing if the value does not exist
            return <></>;
          } else {
            // Display Pedigree: yes if the value does exist
            content = "Yes";
          }
          break;
        default:
          // Check for a label and use the label instead of the value, if present
          let answerValue = entryDefinition[existingAnswerValue]?.["label"]
            ? entryDefinition[existingAnswerValue]["label"]
            : existingAnswerValue;
          let units = entryDefinition?.unitOfMeasurement ? (" " + entryDefinition.unitOfMeasurement) : "";
          content = `${answerValue} ${units}`;
          break;
      }
      // If count of displayed <= max, increase count of displayed
      displayed++;
      return (
        <Typography variant="body2" component="p" key={key}>{questionTitle}: {content}</Typography>
      );
    }
    else return;
  };

  if (data && data.questionnaire) {
    return (
      <React.Fragment>
        {
          Object.entries(data.questionnaire)
          .filter(([key, value]) => ENTRY_TYPES.includes(value['jcr:primaryType']))
          .map(([key, entryDefinition]) => handleDisplay(entryDefinition, data, key))
        }
      </React.Fragment>
    );
  }
  else return;
}

Subject.propTypes = {
  id: PropTypes.string
}

Subject.defaultProps = {
  maxDisplayed: 4,
  pageSize: 10,
}

export default withStyles(QuestionnaireStyle)(Subject);<|MERGE_RESOLUTION|>--- conflicted
+++ resolved
@@ -22,11 +22,7 @@
 import PropTypes from "prop-types";
 import moment from "moment";
 
-<<<<<<< HEAD
-import { amendMoment, MONTH_FORMATS, DATE_FORMATS } from "./DateQuestion.jsx";
-=======
 import { formatDateAnswer } from "./DateQuestion.jsx";
->>>>>>> f427c4c5
 import QuestionnaireStyle from "./QuestionnaireStyle.jsx";
 import NewFormDialog from "../dataHomepage/NewFormDialog";
 import { usePageNameWriterContext } from "../themePage/Page.jsx";
@@ -523,18 +519,7 @@
             </>
           break;
         case "date":
-<<<<<<< HEAD
-          let date = amendMoment(moment(existingAnswerValue), entryDefinition?.["dateFormat"]);
-          // NB: This code is ripped from DateQuestion, and will need to change if DateQuestion changes its method of displaying dates
-          let isMonth = MONTH_FORMATS.includes(entryDefinition?.["dateFormat"]);
-          let isDate = DATE_FORMATS.includes(entryDefinition?.["dateFormat"]);
-          content = !date.isValid() ? "" :
-            isMonth ? date.format(moment.HTML5_FMT.MONTH) :
-            isDate ? date.format(moment.HTML5_FMT.DATE) :
-            date.format(moment.HTML5_FMT.DATETIME_LOCAL);
-=======
           content = formatDateAnswer(entryDefinition?.["dateFormat"], existingAnswerValue);
->>>>>>> f427c4c5
           break;
         case "boolean":
           content = existingAnswerValue == 1 ? (entryDefinition?.["yesLabel"] || "Yes")
