--- conflicted
+++ resolved
@@ -21,7 +21,6 @@
 import { Link } from 'react-router-dom';
 import PropTypes from "prop-types";
 import moment from "moment";
-import { Link } from 'react-router-dom';
 import QuestionnaireStyle from "./QuestionnaireStyle.jsx";
 import NewFormDialog from "../dataHomepage/NewFormDialog";
 
@@ -205,7 +204,6 @@
     .catch(handleTableError);
   };
 
-<<<<<<< HEAD
   let handleTableResponse = (json) => {
     setTableData(json.rows);
   };
@@ -224,28 +222,6 @@
   if (error) {
     return (
       <Grid container justify="center">
-=======
-  let parentDetails = data && data['parents'] && getHierarchy(data['parents'], Link, (node) => ({to: "/content.html" + node["@path"]}));
-
-  return (
-    <div>
-      <Grid container direction="column" spacing={4} alignItems="stretch" justify="space-between" wrap="nowrap">
-        <Grid item>
-          {
-            parentDetails && <Typography variant="overline">{parentDetails}</Typography>
-          }
-          {
-            data && data.identifier ?
-              <Typography variant="h2">{data?.type?.label || "Subject"} {data.identifier}</Typography>
-            : <Typography variant="h2">Subject {id}</Typography>
-          }
-          {
-            data && data['jcr:createdBy'] && data['jcr:created'] ?
-            <Typography variant="overline">Entered by {data['jcr:createdBy']} on {moment(data['jcr:created']).format("dddd, MMMM Do YYYY")}</Typography>
-            : ""
-          }
-        </Grid>
->>>>>>> 458f5738
         <Grid item>
           <Typography variant="h2" color="error">
             Error obtaining subject data: {error.status} {error.statusText ? error.statusText : error.toString()}
@@ -260,13 +236,18 @@
   if (level == 1) {buttonSize = "medium"; headerStyle="h4"};
   if (level > 1) {buttonSize = "small"; headerStyle="h5"};
 
+  let parentDetails = data && data['parents'] && getHierarchy(data['parents'], Link, (node) => ({to: "/content.html" + node["@path"]}));
+
   return (
     <Grid item xs={12}>
-      <Grid item className={classes.subjectHeader}>
+      <Grid item>
+        {
+          parentDetails && <Typography variant="overline">{parentDetails}</Typography>
+        }
         {
           data && data.identifier ?
-            <Typography variant={headerStyle}>{data.type.label} {data.identifier}</Typography>
-          : <Typography variant={headerStyle}>{data.type.label} {id}</Typography>
+            <Typography variant={headerStyle}>{data?.type?.label || "Subject"} {data.identifier}</Typography>
+          : <Typography variant={headerStyle}>Subject {id}</Typography>
         }
         {
           data && data['jcr:createdBy'] && data['jcr:created'] ?
@@ -408,4 +389,10 @@
   maxDisplayed: 4
 }
 
-export default withStyles(QuestionnaireStyle)(Subject);+export default withStyles(QuestionnaireStyle)(Subject);
+
+
+// return (
+//   <div>
+//     <Grid container direction="column" spacing={4} alignItems="stretch" justify="space-between" wrap="nowrap">
+      