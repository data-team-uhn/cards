--- conflicted
+++ resolved
@@ -100,66 +100,10 @@
   let [ data, setData ] = useState();
   // Error message set when fetching the data from the server fails
   let [ error, setError ] = useState();
-<<<<<<< HEAD
-  // hold related subjects
   let [relatedSubjects, setRelatedSubjects] = useState();
   // 'level' of subject component
   const currentLevel = level || 0;
-=======
-
-  // Column configuration for the LiveTables
-  const columns = [
-    {
-      "key": "@name",
-      "label": "Identifier",
-      "format": "string",
-      "link": "dashboard+path",
-    },
-    {
-      "key": "questionnaire/title",
-      "label": "Questionnaire",
-      "format": "string",
-    },
-    {
-      "key": "jcr:createdBy",
-      "label": "Created by",
-      "format": "string",
-    },
-    {
-      "key": "jcr:created",
-      "label": "Created on",
-      "format": "date:YYYY-MM-DD HH:mm",
-    },
-  ]
->>>>>>> 3fbdfa79
-
-  // Fetch the subject's data as JSON from the server.
-  // The data will contain the subject metadata,
-  // such as authorship and versioning information.
-  // Once the data arrives from the server, it will be stored in the `data` state variable.
-  let fetchData = () => {
-    fetch(`/Subjects/${id}.deep.json`)
-      .then((response) => response.ok ? response.json() : Promise.reject(response))
-      .then(handleResponse)
-      .catch(handleError);
-  };
-
-  // Callback method for the `fetchData` method, invoked when the data successfully arrived from the server.
-  let handleResponse = (json) => {
-    if (currentLevel == 0) {
-      // sends the data to the parent component
-      getSubject(json);
-    } 
-    setData(json);
-  };
-
-  // Callback method for the `fetchData` method, invoked when the request failed.
-  let handleError = (response) => {
-    setError(response);
-    setData([]);  // Prevent an infinite loop if data was not set
-  };
-
-  // If the data has not yet been fetched, return an in-progress symbol
+
   if (!data) {
     fetchData();
     return (
