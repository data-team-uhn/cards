{
    "name": "cards-demo-banner",
    "version": "0.1.0",
    "description": "Demo warning banner resources for the CARDS Project",
    "author": "UHN DATA",
    "license": "Apache-2.0",
    "repository": {
      "type": "git",
      "url": "https://github.com/data-team-uhn/cards.git",
      "directory": "modules/demo-banner/src/main/frontend"
    },
    "babel": {
      "presets": [
        "@babel/preset-env",
        "@babel/preset-react"
      ],
      "plugins": [
        [
          "@babel/plugin-proposal-class-properties"
        ]
      ]
  },
  "dependencies": {
<<<<<<< HEAD
    "@mui/icons-material": "5.8.0",
    "@mui/material": "5.8.0",
    "@mui/styles": "5.8.0",
    "react": "^17.0.0",
    "moment": "2.29.1"
=======
    "@material-ui/core": "4.11.2",
    "@material-ui/icons": "4.11.2",
    "react": "16.14.0"
>>>>>>> 1957fb10
  },
  "devDependencies": {
    "@babel/core": "7.12.10",
    "@babel/plugin-proposal-class-properties": "7.10.4",
    "@babel/preset-env": "7.12.11",
    "@babel/preset-react": "7.12.10",
    "babel-loader": "8.2.2",
    "clean-webpack-plugin": "3.0.0",
    "eslint-plugin-react": "7.22.0",
    "eslint-plugin-auto-import": "0.1.0",
    "eslint": "7.17.0",
    "webpack": "5.17.0",
    "webpack-cli": "4.4.0",
    "webpack-assets-manifest": "5.0.0"
  }
}<|MERGE_RESOLUTION|>--- conflicted
+++ resolved
@@ -21,17 +21,10 @@
       ]
   },
   "dependencies": {
-<<<<<<< HEAD
     "@mui/icons-material": "5.8.0",
     "@mui/material": "5.8.0",
     "@mui/styles": "5.8.0",
-    "react": "^17.0.0",
-    "moment": "2.29.1"
-=======
-    "@material-ui/core": "4.11.2",
-    "@material-ui/icons": "4.11.2",
-    "react": "16.14.0"
->>>>>>> 1957fb10
+    "react": "^17.0.0"
   },
   "devDependencies": {
     "@babel/core": "7.12.10",
