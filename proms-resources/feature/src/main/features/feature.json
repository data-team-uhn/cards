--- conflicted
+++ resolved
@@ -84,15 +84,12 @@
     //   "clinicId": "/Proms/ClinicMapping/TG-PMCC CARDIAC CLINICS DIAGNOSTIC",
     //   "emailConfiguration": "/apps/cards/clinics/Cardio/mailTemplates/ReminderNotification",
     //   "daysToVisit": 1
-<<<<<<< HEAD
-    },
 
     // Enable the Survey Tracker
     "io.uhndata.cards.patients.surveytracker.SurveyTracker":{
       "trackSubmissions": true,
       "trackEmails": true
-=======
-    // },
+    },
 
     // Clarity import
     "io.uhndata.cards.clarity.importer.NightlyClarityImport": {
@@ -147,7 +144,6 @@
       "submittedFlagPath": "/Questionnaires/Visit information/surveys_submitted",
       "linkingSubjectType": "/SubjectTypes/Patient/Visit",
       "excludedQuestionnaires": ["/Questionnaires/Survey events"]
->>>>>>> 71310706
     }
   }
 }