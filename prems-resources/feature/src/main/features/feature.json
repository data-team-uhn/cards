--- conflicted
+++ resolved
@@ -409,15 +409,12 @@
       "supportedTypes": ["prems"],
       "minimum.visit.frequency": 183,
       "clinics": ["/Survey/ClinicMapping/2075099", "/Survey/ClinicMapping/-1792626663", "/Survey/ClinicMapping/-1792626799", "/Survey/ClinicMapping/-432465800", "/Survey/ClinicMapping/78840662", "/Survey/ClinicMapping/-1792626676", "/Survey/ClinicMapping/-432465813", "/Survey/ClinicMapping/-432335117", "/Survey/ClinicMapping/1012196242"]
-<<<<<<< HEAD
-=======
     },
     "io.uhndata.cards.clarity.importer.internal.RecentVisitDiscardFilter~yvm": {
       "enable": true,
       "supportedTypes": ["yvm"],
       "minimum.visit.frequency": 183,
       "clinics": ["/Survey/ClinicMapping/PMH-YVM"]
->>>>>>> 595ddbf4
     },
     // Don't import visits for patients who have opted out of emails
     "io.uhndata.cards.clarity.importer.internal.UnsubscribedFilter": {
